--- conflicted
+++ resolved
@@ -2369,14 +2369,7 @@
 
 	if (phm_cap_enabled(hwmgr->platform_descriptor.platformCaps,
 			PHM_PlatformCaps_SclkThrottleLowNotification)
-<<<<<<< HEAD
-		&& (hwmgr->gfx_arbiter.sclk_threshold !=
-				data->low_sclk_interrupt_threshold)) {
-		data->low_sclk_interrupt_threshold =
-				hwmgr->gfx_arbiter.sclk_threshold;
-=======
 		&& (data->low_sclk_interrupt_threshold != 0)) {
->>>>>>> 661e50bc
 		low_sclk_interrupt_threshold =
 				data->low_sclk_interrupt_threshold;
 
