--- conflicted
+++ resolved
@@ -424,11 +424,6 @@
 	int pw_idx = power_well->desc->hsw.idx;
 	enum phy phy = ICL_AUX_PW_TO_PHY(pw_idx);
 	u32 val;
-<<<<<<< HEAD
-
-	WARN_ON(!IS_ICELAKE(dev_priv));
-=======
->>>>>>> 04d5ce62
 
 	drm_WARN_ON(&dev_priv->drm, !IS_ICELAKE(dev_priv));
 
@@ -462,18 +457,11 @@
 	enum phy phy = ICL_AUX_PW_TO_PHY(pw_idx);
 	u32 val;
 
-<<<<<<< HEAD
-	WARN_ON(!IS_ICELAKE(dev_priv));
-
-	val = I915_READ(ICL_PORT_CL_DW12(phy));
-	I915_WRITE(ICL_PORT_CL_DW12(phy), val & ~ICL_LANE_ENABLE_AUX);
-=======
 	drm_WARN_ON(&dev_priv->drm, !IS_ICELAKE(dev_priv));
 
 	val = intel_de_read(dev_priv, ICL_PORT_CL_DW12(phy));
 	intel_de_write(dev_priv, ICL_PORT_CL_DW12(phy),
 		       val & ~ICL_LANE_ENABLE_AUX);
->>>>>>> 04d5ce62
 
 	val = intel_de_read(dev_priv, regs->driver);
 	intel_de_write(dev_priv, regs->driver,
@@ -537,11 +525,7 @@
 			continue;
 
 		dig_port = enc_to_dig_port(encoder);
-<<<<<<< HEAD
-		if (WARN_ON(!dig_port))
-=======
 		if (drm_WARN_ON(&dev_priv->drm, !dig_port))
->>>>>>> 04d5ce62
 			continue;
 
 		if (dig_port->aux_ch != aux_ch) {
@@ -4542,16 +4526,6 @@
 		MBUS_ABOX_BT_CREDIT_POOL2_MASK |
 		MBUS_ABOX_B_CREDIT_MASK |
 		MBUS_ABOX_BW_CREDIT_MASK;
-<<<<<<< HEAD
-
-	val = I915_READ(MBUS_ABOX_CTL);
-	val &= ~mask;
-	val |= MBUS_ABOX_BT_CREDIT_POOL1(16) |
-		MBUS_ABOX_BT_CREDIT_POOL2(16) |
-		MBUS_ABOX_B_CREDIT(1) |
-		MBUS_ABOX_BW_CREDIT(1);
-	I915_WRITE(MBUS_ABOX_CTL, val);
-=======
 	val = MBUS_ABOX_BT_CREDIT_POOL1(16) |
 		MBUS_ABOX_BT_CREDIT_POOL2(16) |
 		MBUS_ABOX_B_CREDIT(1) |
@@ -4562,7 +4536,6 @@
 		intel_de_rmw(dev_priv, MBUS_ABOX1_CTL, mask, val);
 		intel_de_rmw(dev_priv, MBUS_ABOX2_CTL, mask, val);
 	}
->>>>>>> 04d5ce62
 }
 
 static void hsw_assert_cdclk(struct drm_i915_private *dev_priv)
@@ -5055,27 +5028,6 @@
 			break;
 
 	if (table[i].page_mask == 0) {
-<<<<<<< HEAD
-		DRM_DEBUG_DRIVER("Unknown memory configuration; disabling address buddy logic.\n");
-		I915_WRITE(BW_BUDDY1_CTL, BW_BUDDY_DISABLE);
-		I915_WRITE(BW_BUDDY2_CTL, BW_BUDDY_DISABLE);
-	} else {
-		u32 val;
-
-		I915_WRITE(BW_BUDDY1_PAGE_MASK, table[i].page_mask);
-		I915_WRITE(BW_BUDDY2_PAGE_MASK, table[i].page_mask);
-
-		/* Wa_22010178259:tgl */
-		val = I915_READ(BW_BUDDY1_CTL);
-		val &= ~BW_BUDDY_TLB_REQ_TIMER_MASK;
-		val |= REG_FIELD_PREP(BW_BUDDY_TLB_REQ_TIMER_MASK, 0x8);
-		I915_WRITE(BW_BUDDY1_CTL, val);
-
-		val = I915_READ(BW_BUDDY2_CTL);
-		val &= ~BW_BUDDY_TLB_REQ_TIMER_MASK;
-		val |= REG_FIELD_PREP(BW_BUDDY_TLB_REQ_TIMER_MASK, 0x8);
-		I915_WRITE(BW_BUDDY2_CTL, val);
-=======
 		drm_dbg(&dev_priv->drm,
 			"Unknown memory configuration; disabling address buddy logic.\n");
 		intel_de_write(dev_priv, BW_BUDDY1_CTL, BW_BUDDY_DISABLE);
@@ -5093,7 +5045,6 @@
 		intel_de_rmw(dev_priv, BW_BUDDY2_CTL,
 			     BW_BUDDY_TLB_REQ_TIMER_MASK,
 			     REG_FIELD_PREP(BW_BUDDY_TLB_REQ_TIMER_MASK, 0x8));
->>>>>>> 04d5ce62
 	}
 }
 
