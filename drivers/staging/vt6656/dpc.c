--- conflicted
+++ resolved
@@ -1338,12 +1338,9 @@
 		container_of(work, struct vnt_private, read_work_item);
 	int ntStatus;
 	struct vnt_rcb *pRCB = NULL;
-<<<<<<< HEAD
-=======
 
 	if (pDevice->Flags & fMP_DISCONNECTED)
 		return;
->>>>>>> d8ec26d7
 
     DBG_PRT(MSG_LEVEL_DEBUG, KERN_INFO"---->Rx Polling Thread\n");
     spin_lock_irq(&pDevice->lock);
@@ -1398,11 +1395,8 @@
 
 void RXvMngWorkItem(struct work_struct *work)
 {
-<<<<<<< HEAD
-=======
 	struct vnt_private *pDevice =
 		container_of(work, struct vnt_private, rx_mng_work_item);
->>>>>>> d8ec26d7
 	struct vnt_rcb *pRCB = NULL;
 	struct vnt_rx_mgmt *pRxPacket;
 	int bReAllocSkb = false;
