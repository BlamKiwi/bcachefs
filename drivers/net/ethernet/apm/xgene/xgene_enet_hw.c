/* Applied Micro X-Gene SoC Ethernet Driver
 *
 * Copyright (c) 2014, Applied Micro Circuits Corporation
 * Authors: Iyappan Subramanian <isubramanian@apm.com>
 *	    Ravi Patel <rapatel@apm.com>
 *	    Keyur Chudgar <kchudgar@apm.com>
 *
 * This program is free software; you can redistribute  it and/or modify it
 * under  the terms of  the GNU General  Public License as published by the
 * Free Software Foundation;  either version 2 of the  License, or (at your
 * option) any later version.
 *
 * This program is distributed in the hope that it will be useful,
 * but WITHOUT ANY WARRANTY; without even the implied warranty of
 * MERCHANTABILITY or FITNESS FOR A PARTICULAR PURPOSE. See the
 * GNU General Public License for more details.
 *
 * You should have received a copy of the GNU General Public License
 * along with this program.  If not, see <http://www.gnu.org/licenses/>.
 */

#include "xgene_enet_main.h"
#include "xgene_enet_hw.h"

static void xgene_enet_ring_init(struct xgene_enet_desc_ring *ring)
{
	u32 *ring_cfg = ring->state;
	u64 addr = ring->dma;
	enum xgene_enet_ring_cfgsize cfgsize = ring->cfgsize;

	ring_cfg[4] |= (1 << SELTHRSH_POS) &
			CREATE_MASK(SELTHRSH_POS, SELTHRSH_LEN);
	ring_cfg[3] |= ACCEPTLERR;
	ring_cfg[2] |= QCOHERENT;

	addr >>= 8;
	ring_cfg[2] |= (addr << RINGADDRL_POS) &
			CREATE_MASK_ULL(RINGADDRL_POS, RINGADDRL_LEN);
	addr >>= RINGADDRL_LEN;
	ring_cfg[3] |= addr & CREATE_MASK_ULL(RINGADDRH_POS, RINGADDRH_LEN);
	ring_cfg[3] |= ((u32)cfgsize << RINGSIZE_POS) &
			CREATE_MASK(RINGSIZE_POS, RINGSIZE_LEN);
}

static void xgene_enet_ring_set_type(struct xgene_enet_desc_ring *ring)
{
	u32 *ring_cfg = ring->state;
	bool is_bufpool;
	u32 val;

	is_bufpool = xgene_enet_is_bufpool(ring->id);
	val = (is_bufpool) ? RING_BUFPOOL : RING_REGULAR;
	ring_cfg[4] |= (val << RINGTYPE_POS) &
			CREATE_MASK(RINGTYPE_POS, RINGTYPE_LEN);

	if (is_bufpool) {
		ring_cfg[3] |= (BUFPOOL_MODE << RINGMODE_POS) &
				CREATE_MASK(RINGMODE_POS, RINGMODE_LEN);
	}
}

static void xgene_enet_ring_set_recombbuf(struct xgene_enet_desc_ring *ring)
{
	u32 *ring_cfg = ring->state;

	ring_cfg[3] |= RECOMBBUF;
	ring_cfg[3] |= (0xf << RECOMTIMEOUTL_POS) &
			CREATE_MASK(RECOMTIMEOUTL_POS, RECOMTIMEOUTL_LEN);
	ring_cfg[4] |= 0x7 & CREATE_MASK(RECOMTIMEOUTH_POS, RECOMTIMEOUTH_LEN);
}

static void xgene_enet_ring_wr32(struct xgene_enet_desc_ring *ring,
				 u32 offset, u32 data)
{
	struct xgene_enet_pdata *pdata = netdev_priv(ring->ndev);

	iowrite32(data, pdata->ring_csr_addr + offset);
}

static void xgene_enet_ring_rd32(struct xgene_enet_desc_ring *ring,
				 u32 offset, u32 *data)
{
	struct xgene_enet_pdata *pdata = netdev_priv(ring->ndev);

	*data = ioread32(pdata->ring_csr_addr + offset);
}

static void xgene_enet_write_ring_state(struct xgene_enet_desc_ring *ring)
{
	struct xgene_enet_pdata *pdata = netdev_priv(ring->ndev);
	int i;

	xgene_enet_ring_wr32(ring, CSR_RING_CONFIG, ring->num);
	for (i = 0; i < pdata->ring_ops->num_ring_config; i++) {
		xgene_enet_ring_wr32(ring, CSR_RING_WR_BASE + (i * 4),
				     ring->state[i]);
	}
}

static void xgene_enet_clr_ring_state(struct xgene_enet_desc_ring *ring)
{
	memset(ring->state, 0, sizeof(ring->state));
	xgene_enet_write_ring_state(ring);
}

static void xgene_enet_set_ring_state(struct xgene_enet_desc_ring *ring)
{
	xgene_enet_ring_set_type(ring);

	if (xgene_enet_ring_owner(ring->id) == RING_OWNER_ETH0 ||
	    xgene_enet_ring_owner(ring->id) == RING_OWNER_ETH1)
		xgene_enet_ring_set_recombbuf(ring);

	xgene_enet_ring_init(ring);
	xgene_enet_write_ring_state(ring);
}

static void xgene_enet_set_ring_id(struct xgene_enet_desc_ring *ring)
{
	u32 ring_id_val, ring_id_buf;
	bool is_bufpool;

	is_bufpool = xgene_enet_is_bufpool(ring->id);

	ring_id_val = ring->id & GENMASK(9, 0);
	ring_id_val |= OVERWRITE;

	ring_id_buf = (ring->num << 9) & GENMASK(18, 9);
	ring_id_buf |= PREFETCH_BUF_EN;
	if (is_bufpool)
		ring_id_buf |= IS_BUFFER_POOL;

	xgene_enet_ring_wr32(ring, CSR_RING_ID, ring_id_val);
	xgene_enet_ring_wr32(ring, CSR_RING_ID_BUF, ring_id_buf);
}

static void xgene_enet_clr_desc_ring_id(struct xgene_enet_desc_ring *ring)
{
	u32 ring_id;

	ring_id = ring->id | OVERWRITE;
	xgene_enet_ring_wr32(ring, CSR_RING_ID, ring_id);
	xgene_enet_ring_wr32(ring, CSR_RING_ID_BUF, 0);
}

static struct xgene_enet_desc_ring *xgene_enet_setup_ring(
				    struct xgene_enet_desc_ring *ring)
{
	u32 size = ring->size;
	u32 i, data;
	bool is_bufpool;

	xgene_enet_clr_ring_state(ring);
	xgene_enet_set_ring_state(ring);
	xgene_enet_set_ring_id(ring);

	ring->slots = xgene_enet_get_numslots(ring->id, size);

	is_bufpool = xgene_enet_is_bufpool(ring->id);
	if (is_bufpool || xgene_enet_ring_owner(ring->id) != RING_OWNER_CPU)
		return ring;

	for (i = 0; i < ring->slots; i++)
		xgene_enet_mark_desc_slot_empty(&ring->raw_desc[i]);

	xgene_enet_ring_rd32(ring, CSR_RING_NE_INT_MODE, &data);
	data |= BIT(31 - xgene_enet_ring_bufnum(ring->id));
	xgene_enet_ring_wr32(ring, CSR_RING_NE_INT_MODE, data);

	return ring;
}

static void xgene_enet_clear_ring(struct xgene_enet_desc_ring *ring)
{
	u32 data;
	bool is_bufpool;

	is_bufpool = xgene_enet_is_bufpool(ring->id);
	if (is_bufpool || xgene_enet_ring_owner(ring->id) != RING_OWNER_CPU)
		goto out;

	xgene_enet_ring_rd32(ring, CSR_RING_NE_INT_MODE, &data);
	data &= ~BIT(31 - xgene_enet_ring_bufnum(ring->id));
	xgene_enet_ring_wr32(ring, CSR_RING_NE_INT_MODE, data);

out:
	xgene_enet_clr_desc_ring_id(ring);
	xgene_enet_clr_ring_state(ring);
}

static void xgene_enet_wr_cmd(struct xgene_enet_desc_ring *ring, int count)
{
	iowrite32(count, ring->cmd);
}

static u32 xgene_enet_ring_len(struct xgene_enet_desc_ring *ring)
{
	u32 __iomem *cmd_base = ring->cmd_base;
	u32 ring_state, num_msgs;

	ring_state = ioread32(&cmd_base[1]);
	num_msgs = GET_VAL(NUMMSGSINQ, ring_state);

	return num_msgs;
}

void xgene_enet_parse_error(struct xgene_enet_desc_ring *ring,
			    enum xgene_enet_err_code status)
{
	switch (status) {
	case INGRESS_CRC:
		ring->rx_crc_errors++;
		break;
	case INGRESS_CHECKSUM:
	case INGRESS_CHECKSUM_COMPUTE:
		ring->rx_errors++;
		break;
	case INGRESS_TRUNC_FRAME:
		ring->rx_frame_errors++;
		break;
	case INGRESS_PKT_LEN:
		ring->rx_length_errors++;
		break;
	case INGRESS_PKT_UNDER:
		ring->rx_frame_errors++;
		break;
	case INGRESS_FIFO_OVERRUN:
		ring->rx_fifo_errors++;
		break;
	default:
		break;
	}
}

static void xgene_enet_wr_csr(struct xgene_enet_pdata *pdata,
			      u32 offset, u32 val)
{
	void __iomem *addr = pdata->eth_csr_addr + offset;

	iowrite32(val, addr);
}

static void xgene_enet_wr_ring_if(struct xgene_enet_pdata *pdata,
				  u32 offset, u32 val)
{
	void __iomem *addr = pdata->eth_ring_if_addr + offset;

	iowrite32(val, addr);
}

static void xgene_enet_wr_diag_csr(struct xgene_enet_pdata *pdata,
				   u32 offset, u32 val)
{
	void __iomem *addr = pdata->eth_diag_csr_addr + offset;

	iowrite32(val, addr);
}

static void xgene_enet_wr_mcx_csr(struct xgene_enet_pdata *pdata,
				  u32 offset, u32 val)
{
	void __iomem *addr = pdata->mcx_mac_csr_addr + offset;

	iowrite32(val, addr);
}

void xgene_enet_wr_mac(struct xgene_enet_pdata *pdata, u32 wr_addr, u32 wr_data)
{
	void __iomem *addr, *wr, *cmd, *cmd_done;
	struct net_device *ndev = pdata->ndev;
	u8 wait = 10;
	u32 done;

	if (pdata->mdio_driver && ndev->phydev &&
	    phy_interface_mode_is_rgmii(pdata->phy_mode)) {
		struct mii_bus *bus = ndev->phydev->mdio.bus;
<<<<<<< HEAD

		return xgene_mdio_wr_mac(bus->priv, wr_addr, wr_data);
	}

	addr = pdata->mcx_mac_addr + MAC_ADDR_REG_OFFSET;
	wr = pdata->mcx_mac_addr + MAC_WRITE_REG_OFFSET;
	cmd = pdata->mcx_mac_addr + MAC_COMMAND_REG_OFFSET;
	cmd_done = pdata->mcx_mac_addr + MAC_COMMAND_DONE_REG_OFFSET;

=======

		return xgene_mdio_wr_mac(bus->priv, wr_addr, wr_data);
	}

	addr = pdata->mcx_mac_addr + MAC_ADDR_REG_OFFSET;
	wr = pdata->mcx_mac_addr + MAC_WRITE_REG_OFFSET;
	cmd = pdata->mcx_mac_addr + MAC_COMMAND_REG_OFFSET;
	cmd_done = pdata->mcx_mac_addr + MAC_COMMAND_DONE_REG_OFFSET;

>>>>>>> bb176f67
	spin_lock(&pdata->mac_lock);
	iowrite32(wr_addr, addr);
	iowrite32(wr_data, wr);
	iowrite32(XGENE_ENET_WR_CMD, cmd);

	while (!(done = ioread32(cmd_done)) && wait--)
		udelay(1);

	if (!done)
		netdev_err(ndev, "mac write failed, addr: %04x data: %08x\n",
			   wr_addr, wr_data);

	iowrite32(0, cmd);
	spin_unlock(&pdata->mac_lock);
}

static void xgene_enet_rd_csr(struct xgene_enet_pdata *pdata,
			      u32 offset, u32 *val)
{
	void __iomem *addr = pdata->eth_csr_addr + offset;

	*val = ioread32(addr);
}

static void xgene_enet_rd_diag_csr(struct xgene_enet_pdata *pdata,
				   u32 offset, u32 *val)
{
	void __iomem *addr = pdata->eth_diag_csr_addr + offset;

	*val = ioread32(addr);
}

static void xgene_enet_rd_mcx_csr(struct xgene_enet_pdata *pdata,
				  u32 offset, u32 *val)
{
	void __iomem *addr = pdata->mcx_mac_csr_addr + offset;

	*val = ioread32(addr);
}

u32 xgene_enet_rd_mac(struct xgene_enet_pdata *pdata, u32 rd_addr)
{
	void __iomem *addr, *rd, *cmd, *cmd_done;
	struct net_device *ndev = pdata->ndev;
	u32 done, rd_data;
	u8 wait = 10;

	if (pdata->mdio_driver && ndev->phydev &&
	    phy_interface_mode_is_rgmii(pdata->phy_mode)) {
		struct mii_bus *bus = ndev->phydev->mdio.bus;

		return xgene_mdio_rd_mac(bus->priv, rd_addr);
	}

	addr = pdata->mcx_mac_addr + MAC_ADDR_REG_OFFSET;
	rd = pdata->mcx_mac_addr + MAC_READ_REG_OFFSET;
	cmd = pdata->mcx_mac_addr + MAC_COMMAND_REG_OFFSET;
	cmd_done = pdata->mcx_mac_addr + MAC_COMMAND_DONE_REG_OFFSET;

	spin_lock(&pdata->mac_lock);
	iowrite32(rd_addr, addr);
	iowrite32(XGENE_ENET_RD_CMD, cmd);

	while (!(done = ioread32(cmd_done)) && wait--)
		udelay(1);

	if (!done)
		netdev_err(ndev, "mac read failed, addr: %04x\n", rd_addr);

	rd_data = ioread32(rd);
	iowrite32(0, cmd);
	spin_unlock(&pdata->mac_lock);

	return rd_data;
}

u32 xgene_enet_rd_stat(struct xgene_enet_pdata *pdata, u32 rd_addr)
{
	void __iomem *addr, *rd, *cmd, *cmd_done;
	u32 done, rd_data;
	u8 wait = 10;

	addr = pdata->mcx_stats_addr + STAT_ADDR_REG_OFFSET;
	rd = pdata->mcx_stats_addr + STAT_READ_REG_OFFSET;
	cmd = pdata->mcx_stats_addr + STAT_COMMAND_REG_OFFSET;
	cmd_done = pdata->mcx_stats_addr + STAT_COMMAND_DONE_REG_OFFSET;

	spin_lock(&pdata->stats_lock);
	iowrite32(rd_addr, addr);
	iowrite32(XGENE_ENET_RD_CMD, cmd);
<<<<<<< HEAD

	while (!(done = ioread32(cmd_done)) && wait--)
		udelay(1);

=======

	while (!(done = ioread32(cmd_done)) && wait--)
		udelay(1);

>>>>>>> bb176f67
	if (!done)
		netdev_err(pdata->ndev, "mac stats read failed, addr: %04x\n",
			   rd_addr);

	rd_data = ioread32(rd);
	iowrite32(0, cmd);
	spin_unlock(&pdata->stats_lock);

	return rd_data;
}

static void xgene_gmac_set_mac_addr(struct xgene_enet_pdata *pdata)
{
	u32 addr0, addr1;
	u8 *dev_addr = pdata->ndev->dev_addr;

	addr0 = (dev_addr[3] << 24) | (dev_addr[2] << 16) |
		(dev_addr[1] << 8) | dev_addr[0];
	addr1 = (dev_addr[5] << 24) | (dev_addr[4] << 16);

	xgene_enet_wr_mac(pdata, STATION_ADDR0_ADDR, addr0);
	xgene_enet_wr_mac(pdata, STATION_ADDR1_ADDR, addr1);
}

static int xgene_enet_ecc_init(struct xgene_enet_pdata *pdata)
{
	struct net_device *ndev = pdata->ndev;
	u32 data;
	u8 wait = 10;

	xgene_enet_wr_diag_csr(pdata, ENET_CFG_MEM_RAM_SHUTDOWN_ADDR, 0x0);
	do {
		usleep_range(100, 110);
		xgene_enet_rd_diag_csr(pdata, ENET_BLOCK_MEM_RDY_ADDR, &data);
	} while ((data != 0xffffffff) && wait--);

	if (data != 0xffffffff) {
		netdev_err(ndev, "Failed to release memory from shutdown\n");
		return -ENODEV;
	}

	return 0;
}

static void xgene_gmac_reset(struct xgene_enet_pdata *pdata)
{
	xgene_enet_wr_mac(pdata, MAC_CONFIG_1_ADDR, SOFT_RESET1);
	xgene_enet_wr_mac(pdata, MAC_CONFIG_1_ADDR, 0);
}

static void xgene_enet_configure_clock(struct xgene_enet_pdata *pdata)
{
	struct device *dev = &pdata->pdev->dev;

	if (dev->of_node) {
		struct clk *parent = clk_get_parent(pdata->clk);

		switch (pdata->phy_speed) {
		case SPEED_10:
			clk_set_rate(parent, 2500000);
			break;
		case SPEED_100:
			clk_set_rate(parent, 25000000);
			break;
		default:
			clk_set_rate(parent, 125000000);
			break;
		}
	}
#ifdef CONFIG_ACPI
	else {
		switch (pdata->phy_speed) {
		case SPEED_10:
			acpi_evaluate_object(ACPI_HANDLE(dev),
					     "S10", NULL, NULL);
			break;
		case SPEED_100:
			acpi_evaluate_object(ACPI_HANDLE(dev),
					     "S100", NULL, NULL);
			break;
		default:
			acpi_evaluate_object(ACPI_HANDLE(dev),
					     "S1G", NULL, NULL);
			break;
		}
	}
#endif
}

static void xgene_gmac_set_speed(struct xgene_enet_pdata *pdata)
{
	u32 icm0, icm2, mc2;
	u32 intf_ctl, rgmii, value;

	xgene_enet_rd_mcx_csr(pdata, ICM_CONFIG0_REG_0_ADDR, &icm0);
	xgene_enet_rd_mcx_csr(pdata, ICM_CONFIG2_REG_0_ADDR, &icm2);
	mc2 = xgene_enet_rd_mac(pdata, MAC_CONFIG_2_ADDR);
	intf_ctl = xgene_enet_rd_mac(pdata, INTERFACE_CONTROL_ADDR);
	xgene_enet_rd_csr(pdata, RGMII_REG_0_ADDR, &rgmii);

	switch (pdata->phy_speed) {
	case SPEED_10:
		ENET_INTERFACE_MODE2_SET(&mc2, 1);
		intf_ctl &= ~(ENET_LHD_MODE | ENET_GHD_MODE);
		CFG_MACMODE_SET(&icm0, 0);
		CFG_WAITASYNCRD_SET(&icm2, 500);
		rgmii &= ~CFG_SPEED_1250;
		break;
	case SPEED_100:
		ENET_INTERFACE_MODE2_SET(&mc2, 1);
		intf_ctl &= ~ENET_GHD_MODE;
		intf_ctl |= ENET_LHD_MODE;
		CFG_MACMODE_SET(&icm0, 1);
		CFG_WAITASYNCRD_SET(&icm2, 80);
		rgmii &= ~CFG_SPEED_1250;
		break;
	default:
		ENET_INTERFACE_MODE2_SET(&mc2, 2);
		intf_ctl &= ~ENET_LHD_MODE;
		intf_ctl |= ENET_GHD_MODE;
		CFG_MACMODE_SET(&icm0, 2);
		CFG_WAITASYNCRD_SET(&icm2, 0);
		CFG_TXCLK_MUXSEL0_SET(&rgmii, pdata->tx_delay);
		CFG_RXCLK_MUXSEL0_SET(&rgmii, pdata->rx_delay);
		rgmii |= CFG_SPEED_1250;

		xgene_enet_rd_csr(pdata, DEBUG_REG_ADDR, &value);
		value |= CFG_BYPASS_UNISEC_TX | CFG_BYPASS_UNISEC_RX;
		xgene_enet_wr_csr(pdata, DEBUG_REG_ADDR, value);
		break;
	}

	mc2 |= FULL_DUPLEX2 | PAD_CRC | LENGTH_CHK;
	xgene_enet_wr_mac(pdata, MAC_CONFIG_2_ADDR, mc2);
	xgene_enet_wr_mac(pdata, INTERFACE_CONTROL_ADDR, intf_ctl);
	xgene_enet_wr_csr(pdata, RGMII_REG_0_ADDR, rgmii);
	xgene_enet_configure_clock(pdata);

	xgene_enet_wr_mcx_csr(pdata, ICM_CONFIG0_REG_0_ADDR, icm0);
	xgene_enet_wr_mcx_csr(pdata, ICM_CONFIG2_REG_0_ADDR, icm2);
}

static void xgene_enet_set_frame_size(struct xgene_enet_pdata *pdata, int size)
{
	xgene_enet_wr_mac(pdata, MAX_FRAME_LEN_ADDR, size);
}

static void xgene_gmac_enable_tx_pause(struct xgene_enet_pdata *pdata,
				       bool enable)
{
	u32 data;

	xgene_enet_rd_mcx_csr(pdata, CSR_ECM_CFG_0_ADDR, &data);

	if (enable)
		data |= MULTI_DPF_AUTOCTRL | PAUSE_XON_EN;
	else
		data &= ~(MULTI_DPF_AUTOCTRL | PAUSE_XON_EN);

	xgene_enet_wr_mcx_csr(pdata, CSR_ECM_CFG_0_ADDR, data);
}

static void xgene_gmac_flowctl_tx(struct xgene_enet_pdata *pdata, bool enable)
{
	u32 data;

	data = xgene_enet_rd_mac(pdata, MAC_CONFIG_1_ADDR);

	if (enable)
		data |= TX_FLOW_EN;
	else
		data &= ~TX_FLOW_EN;

	xgene_enet_wr_mac(pdata, MAC_CONFIG_1_ADDR, data);

	pdata->mac_ops->enable_tx_pause(pdata, enable);
}

static void xgene_gmac_flowctl_rx(struct xgene_enet_pdata *pdata, bool enable)
{
	u32 data;

	data = xgene_enet_rd_mac(pdata, MAC_CONFIG_1_ADDR);

	if (enable)
		data |= RX_FLOW_EN;
	else
		data &= ~RX_FLOW_EN;

	xgene_enet_wr_mac(pdata, MAC_CONFIG_1_ADDR, data);
}

static void xgene_gmac_init(struct xgene_enet_pdata *pdata)
{
	u32 value;

	if (!pdata->mdio_driver)
		xgene_gmac_reset(pdata);

	xgene_gmac_set_speed(pdata);
	xgene_gmac_set_mac_addr(pdata);

	/* Adjust MDC clock frequency */
	value = xgene_enet_rd_mac(pdata, MII_MGMT_CONFIG_ADDR);
	MGMT_CLOCK_SEL_SET(&value, 7);
	xgene_enet_wr_mac(pdata, MII_MGMT_CONFIG_ADDR, value);

	/* Enable drop if bufpool not available */
	xgene_enet_rd_csr(pdata, RSIF_CONFIG_REG_ADDR, &value);
	value |= CFG_RSIF_FPBUFF_TIMEOUT_EN;
	xgene_enet_wr_csr(pdata, RSIF_CONFIG_REG_ADDR, value);

	/* Rtype should be copied from FP */
	xgene_enet_wr_csr(pdata, RSIF_RAM_DBG_REG0_ADDR, 0);

	/* Configure HW pause frame generation */
	xgene_enet_rd_mcx_csr(pdata, CSR_MULTI_DPF0_ADDR, &value);
	value = (DEF_QUANTA << 16) | (value & 0xFFFF);
	xgene_enet_wr_mcx_csr(pdata, CSR_MULTI_DPF0_ADDR, value);

	xgene_enet_wr_csr(pdata, RXBUF_PAUSE_THRESH, DEF_PAUSE_THRES);
	xgene_enet_wr_csr(pdata, RXBUF_PAUSE_OFF_THRESH, DEF_PAUSE_OFF_THRES);

	xgene_gmac_flowctl_tx(pdata, pdata->tx_pause);
	xgene_gmac_flowctl_rx(pdata, pdata->rx_pause);

	/* Rx-Tx traffic resume */
	xgene_enet_wr_csr(pdata, CFG_LINK_AGGR_RESUME_0_ADDR, TX_PORT0);

	xgene_enet_rd_mcx_csr(pdata, RX_DV_GATE_REG_0_ADDR, &value);
	value &= ~TX_DV_GATE_EN0;
	value &= ~RX_DV_GATE_EN0;
	value |= RESUME_RX0;
	xgene_enet_wr_mcx_csr(pdata, RX_DV_GATE_REG_0_ADDR, value);

	xgene_enet_wr_csr(pdata, CFG_BYPASS_ADDR, RESUME_TX);
}

static void xgene_gmac_get_drop_cnt(struct xgene_enet_pdata *pdata,
				    u32 *rx, u32 *tx)
{
	u32 count;

	xgene_enet_rd_mcx_csr(pdata, ICM_ECM_DROP_COUNT_REG0_ADDR, &count);
	*rx = ICM_DROP_COUNT(count);
	*tx = ECM_DROP_COUNT(count);
	/* Errata: 10GE_4 - Fix ICM_ECM_DROP_COUNT not clear-on-read */
	xgene_enet_rd_mcx_csr(pdata, ECM_CONFIG0_REG_0_ADDR, &count);
}

static void xgene_enet_config_ring_if_assoc(struct xgene_enet_pdata *pdata)
{
	u32 val = 0xffffffff;

	xgene_enet_wr_ring_if(pdata, ENET_CFGSSQMIWQASSOC_ADDR, val);
	xgene_enet_wr_ring_if(pdata, ENET_CFGSSQMIFPQASSOC_ADDR, val);
	xgene_enet_wr_ring_if(pdata, ENET_CFGSSQMIQMLITEWQASSOC_ADDR, val);
	xgene_enet_wr_ring_if(pdata, ENET_CFGSSQMIQMLITEFPQASSOC_ADDR, val);
}

static void xgene_enet_cle_bypass(struct xgene_enet_pdata *pdata,
				  u32 dst_ring_num, u16 bufpool_id,
				  u16 nxtbufpool_id)
{
	u32 cb;
	u32 fpsel, nxtfpsel;

	fpsel = xgene_enet_get_fpsel(bufpool_id);
	nxtfpsel = xgene_enet_get_fpsel(nxtbufpool_id);

	xgene_enet_rd_csr(pdata, CLE_BYPASS_REG0_0_ADDR, &cb);
	cb |= CFG_CLE_BYPASS_EN0;
	CFG_CLE_IP_PROTOCOL0_SET(&cb, 3);
	CFG_CLE_IP_HDR_LEN_SET(&cb, 0);
	xgene_enet_wr_csr(pdata, CLE_BYPASS_REG0_0_ADDR, cb);

	xgene_enet_rd_csr(pdata, CLE_BYPASS_REG1_0_ADDR, &cb);
	CFG_CLE_DSTQID0_SET(&cb, dst_ring_num);
	CFG_CLE_FPSEL0_SET(&cb, fpsel);
	CFG_CLE_NXTFPSEL0_SET(&cb, nxtfpsel);
	xgene_enet_wr_csr(pdata, CLE_BYPASS_REG1_0_ADDR, cb);
}

static void xgene_gmac_rx_enable(struct xgene_enet_pdata *pdata)
{
	u32 data;

	data = xgene_enet_rd_mac(pdata, MAC_CONFIG_1_ADDR);
	xgene_enet_wr_mac(pdata, MAC_CONFIG_1_ADDR, data | RX_EN);
}

static void xgene_gmac_tx_enable(struct xgene_enet_pdata *pdata)
{
	u32 data;

	data = xgene_enet_rd_mac(pdata, MAC_CONFIG_1_ADDR);
	xgene_enet_wr_mac(pdata, MAC_CONFIG_1_ADDR, data | TX_EN);
}

static void xgene_gmac_rx_disable(struct xgene_enet_pdata *pdata)
{
	u32 data;

	data = xgene_enet_rd_mac(pdata, MAC_CONFIG_1_ADDR);
	xgene_enet_wr_mac(pdata, MAC_CONFIG_1_ADDR, data & ~RX_EN);
}

static void xgene_gmac_tx_disable(struct xgene_enet_pdata *pdata)
{
	u32 data;

	data = xgene_enet_rd_mac(pdata, MAC_CONFIG_1_ADDR);
	xgene_enet_wr_mac(pdata, MAC_CONFIG_1_ADDR, data & ~TX_EN);
}

bool xgene_ring_mgr_init(struct xgene_enet_pdata *p)
{
	if (!ioread32(p->ring_csr_addr + CLKEN_ADDR))
		return false;

	if (ioread32(p->ring_csr_addr + SRST_ADDR))
		return false;

	return true;
}

static int xgene_enet_reset(struct xgene_enet_pdata *pdata)
{
	struct device *dev = &pdata->pdev->dev;

	if (!xgene_ring_mgr_init(pdata))
		return -ENODEV;

	if (pdata->mdio_driver) {
		xgene_enet_config_ring_if_assoc(pdata);
		return 0;
	}

	if (dev->of_node) {
		clk_prepare_enable(pdata->clk);
		udelay(5);
		clk_disable_unprepare(pdata->clk);
		udelay(5);
		clk_prepare_enable(pdata->clk);
		udelay(5);
	} else {
#ifdef CONFIG_ACPI
		if (acpi_has_method(ACPI_HANDLE(&pdata->pdev->dev), "_RST")) {
			acpi_evaluate_object(ACPI_HANDLE(&pdata->pdev->dev),
					     "_RST", NULL, NULL);
		} else if (acpi_has_method(ACPI_HANDLE(&pdata->pdev->dev),
					 "_INI")) {
			acpi_evaluate_object(ACPI_HANDLE(&pdata->pdev->dev),
					     "_INI", NULL, NULL);
		}
#endif
	}

	xgene_enet_ecc_init(pdata);
	xgene_enet_config_ring_if_assoc(pdata);

	return 0;
}

static void xgene_enet_clear(struct xgene_enet_pdata *pdata,
			     struct xgene_enet_desc_ring *ring)
{
	u32 addr, data;

	if (xgene_enet_is_bufpool(ring->id)) {
		addr = ENET_CFGSSQMIFPRESET_ADDR;
		data = BIT(xgene_enet_get_fpsel(ring->id));
	} else {
		addr = ENET_CFGSSQMIWQRESET_ADDR;
		data = BIT(xgene_enet_ring_bufnum(ring->id));
	}

	xgene_enet_wr_ring_if(pdata, addr, data);
}

static void xgene_gport_shutdown(struct xgene_enet_pdata *pdata)
{
	struct device *dev = &pdata->pdev->dev;

	if (dev->of_node) {
		if (!IS_ERR(pdata->clk))
			clk_disable_unprepare(pdata->clk);
	}
}

static u32 xgene_enet_flowctrl_cfg(struct net_device *ndev)
{
	struct xgene_enet_pdata *pdata = netdev_priv(ndev);
	struct phy_device *phydev = ndev->phydev;
	u16 lcladv, rmtadv = 0;
	u32 rx_pause, tx_pause;
	u8 flowctl = 0;

	if (!phydev->duplex || !pdata->pause_autoneg)
		return 0;

	if (pdata->tx_pause)
		flowctl |= FLOW_CTRL_TX;

	if (pdata->rx_pause)
		flowctl |= FLOW_CTRL_RX;

	lcladv = mii_advertise_flowctrl(flowctl);

	if (phydev->pause)
		rmtadv = LPA_PAUSE_CAP;

	if (phydev->asym_pause)
		rmtadv |= LPA_PAUSE_ASYM;

	flowctl = mii_resolve_flowctrl_fdx(lcladv, rmtadv);
	tx_pause = !!(flowctl & FLOW_CTRL_TX);
	rx_pause = !!(flowctl & FLOW_CTRL_RX);

	if (tx_pause != pdata->tx_pause) {
		pdata->tx_pause = tx_pause;
		pdata->mac_ops->flowctl_tx(pdata, pdata->tx_pause);
	}

	if (rx_pause != pdata->rx_pause) {
		pdata->rx_pause = rx_pause;
		pdata->mac_ops->flowctl_rx(pdata, pdata->rx_pause);
	}

	return 0;
}

static void xgene_enet_adjust_link(struct net_device *ndev)
{
	struct xgene_enet_pdata *pdata = netdev_priv(ndev);
	const struct xgene_mac_ops *mac_ops = pdata->mac_ops;
	struct phy_device *phydev = ndev->phydev;

	if (phydev->link) {
		if (pdata->phy_speed != phydev->speed) {
			pdata->phy_speed = phydev->speed;
			mac_ops->set_speed(pdata);
			mac_ops->rx_enable(pdata);
			mac_ops->tx_enable(pdata);
			phy_print_status(phydev);
		}

		xgene_enet_flowctrl_cfg(ndev);
	} else {
		mac_ops->rx_disable(pdata);
		mac_ops->tx_disable(pdata);
		pdata->phy_speed = SPEED_UNKNOWN;
		phy_print_status(phydev);
	}
}

#ifdef CONFIG_ACPI
static struct acpi_device *acpi_phy_find_device(struct device *dev)
{
	struct acpi_reference_args args;
	struct fwnode_handle *fw_node;
	int status;

	fw_node = acpi_fwnode_handle(ACPI_COMPANION(dev));
	status = acpi_node_get_property_reference(fw_node, "phy-handle", 0,
						  &args);
	if (ACPI_FAILURE(status)) {
		dev_dbg(dev, "No matching phy in ACPI table\n");
		return NULL;
	}

	return args.adev;
}
#endif

int xgene_enet_phy_connect(struct net_device *ndev)
{
	struct xgene_enet_pdata *pdata = netdev_priv(ndev);
	struct device_node *np;
	struct phy_device *phy_dev;
	struct device *dev = &pdata->pdev->dev;
	int i;

	if (dev->of_node) {
		for (i = 0 ; i < 2; i++) {
			np = of_parse_phandle(dev->of_node, "phy-handle", i);
			phy_dev = of_phy_connect(ndev, np,
						 &xgene_enet_adjust_link,
						 0, pdata->phy_mode);
			of_node_put(np);
			if (phy_dev)
				break;
		}

		if (!phy_dev) {
			netdev_err(ndev, "Could not connect to PHY\n");
			return -ENODEV;
		}
	} else {
#ifdef CONFIG_ACPI
		struct acpi_device *adev = acpi_phy_find_device(dev);
		if (adev)
			phy_dev = adev->driver_data;
		else
			phy_dev = NULL;

		if (!phy_dev ||
		    phy_connect_direct(ndev, phy_dev, &xgene_enet_adjust_link,
				       pdata->phy_mode)) {
			netdev_err(ndev, "Could not connect to PHY\n");
			return  -ENODEV;
		}
#else
		return -ENODEV;
#endif
	}

	pdata->phy_speed = SPEED_UNKNOWN;
	phy_dev->supported &= ~SUPPORTED_10baseT_Half &
			      ~SUPPORTED_100baseT_Half &
			      ~SUPPORTED_1000baseT_Half;
	phy_dev->supported |= SUPPORTED_Pause |
			      SUPPORTED_Asym_Pause;
	phy_dev->advertising = phy_dev->supported;

	return 0;
}

static int xgene_mdiobus_register(struct xgene_enet_pdata *pdata,
				  struct mii_bus *mdio)
{
	struct device *dev = &pdata->pdev->dev;
	struct net_device *ndev = pdata->ndev;
	struct phy_device *phy;
	struct device_node *child_np;
	struct device_node *mdio_np = NULL;
	u32 phy_addr;
	int ret;

	if (dev->of_node) {
		for_each_child_of_node(dev->of_node, child_np) {
			if (of_device_is_compatible(child_np,
						    "apm,xgene-mdio")) {
				mdio_np = child_np;
				break;
			}
		}

		if (!mdio_np) {
			netdev_dbg(ndev, "No mdio node in the dts\n");
			return -ENXIO;
		}

		return of_mdiobus_register(mdio, mdio_np);
	}

	/* Mask out all PHYs from auto probing. */
	mdio->phy_mask = ~0;

	/* Register the MDIO bus */
	ret = mdiobus_register(mdio);
	if (ret)
		return ret;

	ret = device_property_read_u32(dev, "phy-channel", &phy_addr);
	if (ret)
		ret = device_property_read_u32(dev, "phy-addr", &phy_addr);
	if (ret)
		return -EINVAL;

	phy = xgene_enet_phy_register(mdio, phy_addr);
	if (!phy)
		return -EIO;

	return ret;
}

int xgene_enet_mdio_config(struct xgene_enet_pdata *pdata)
{
	struct net_device *ndev = pdata->ndev;
	struct mii_bus *mdio_bus;
	int ret;

	mdio_bus = mdiobus_alloc();
	if (!mdio_bus)
		return -ENOMEM;

	mdio_bus->name = "APM X-Gene MDIO bus";
	mdio_bus->read = xgene_mdio_rgmii_read;
	mdio_bus->write = xgene_mdio_rgmii_write;
	snprintf(mdio_bus->id, MII_BUS_ID_SIZE, "%s-%s", "xgene-mii",
		 ndev->name);

	mdio_bus->priv = (void __force *)pdata->mcx_mac_addr;
	mdio_bus->parent = &pdata->pdev->dev;

	ret = xgene_mdiobus_register(pdata, mdio_bus);
	if (ret) {
		netdev_err(ndev, "Failed to register MDIO bus\n");
		mdiobus_free(mdio_bus);
		return ret;
	}
	pdata->mdio_bus = mdio_bus;

	ret = xgene_enet_phy_connect(ndev);
	if (ret)
		xgene_enet_mdio_remove(pdata);

	return ret;
}

void xgene_enet_phy_disconnect(struct xgene_enet_pdata *pdata)
{
	struct net_device *ndev = pdata->ndev;

	if (ndev->phydev)
		phy_disconnect(ndev->phydev);
}

void xgene_enet_mdio_remove(struct xgene_enet_pdata *pdata)
{
	struct net_device *ndev = pdata->ndev;

	if (ndev->phydev)
		phy_disconnect(ndev->phydev);

	mdiobus_unregister(pdata->mdio_bus);
	mdiobus_free(pdata->mdio_bus);
	pdata->mdio_bus = NULL;
}

const struct xgene_mac_ops xgene_gmac_ops = {
	.init = xgene_gmac_init,
	.reset = xgene_gmac_reset,
	.rx_enable = xgene_gmac_rx_enable,
	.tx_enable = xgene_gmac_tx_enable,
	.rx_disable = xgene_gmac_rx_disable,
	.tx_disable = xgene_gmac_tx_disable,
	.get_drop_cnt = xgene_gmac_get_drop_cnt,
	.set_speed = xgene_gmac_set_speed,
	.set_mac_addr = xgene_gmac_set_mac_addr,
	.set_framesize = xgene_enet_set_frame_size,
	.enable_tx_pause = xgene_gmac_enable_tx_pause,
	.flowctl_tx     = xgene_gmac_flowctl_tx,
	.flowctl_rx     = xgene_gmac_flowctl_rx,
};

const struct xgene_port_ops xgene_gport_ops = {
	.reset = xgene_enet_reset,
	.clear = xgene_enet_clear,
	.cle_bypass = xgene_enet_cle_bypass,
	.shutdown = xgene_gport_shutdown,
};

struct xgene_ring_ops xgene_ring1_ops = {
	.num_ring_config = NUM_RING_CONFIG,
	.num_ring_id_shift = 6,
	.setup = xgene_enet_setup_ring,
	.clear = xgene_enet_clear_ring,
	.wr_cmd = xgene_enet_wr_cmd,
	.len = xgene_enet_ring_len,
};<|MERGE_RESOLUTION|>--- conflicted
+++ resolved
@@ -274,7 +274,6 @@
 	if (pdata->mdio_driver && ndev->phydev &&
 	    phy_interface_mode_is_rgmii(pdata->phy_mode)) {
 		struct mii_bus *bus = ndev->phydev->mdio.bus;
-<<<<<<< HEAD
 
 		return xgene_mdio_wr_mac(bus->priv, wr_addr, wr_data);
 	}
@@ -284,17 +283,6 @@
 	cmd = pdata->mcx_mac_addr + MAC_COMMAND_REG_OFFSET;
 	cmd_done = pdata->mcx_mac_addr + MAC_COMMAND_DONE_REG_OFFSET;
 
-=======
-
-		return xgene_mdio_wr_mac(bus->priv, wr_addr, wr_data);
-	}
-
-	addr = pdata->mcx_mac_addr + MAC_ADDR_REG_OFFSET;
-	wr = pdata->mcx_mac_addr + MAC_WRITE_REG_OFFSET;
-	cmd = pdata->mcx_mac_addr + MAC_COMMAND_REG_OFFSET;
-	cmd_done = pdata->mcx_mac_addr + MAC_COMMAND_DONE_REG_OFFSET;
-
->>>>>>> bb176f67
 	spin_lock(&pdata->mac_lock);
 	iowrite32(wr_addr, addr);
 	iowrite32(wr_data, wr);
@@ -385,17 +373,10 @@
 	spin_lock(&pdata->stats_lock);
 	iowrite32(rd_addr, addr);
 	iowrite32(XGENE_ENET_RD_CMD, cmd);
-<<<<<<< HEAD
 
 	while (!(done = ioread32(cmd_done)) && wait--)
 		udelay(1);
 
-=======
-
-	while (!(done = ioread32(cmd_done)) && wait--)
-		udelay(1);
-
->>>>>>> bb176f67
 	if (!done)
 		netdev_err(pdata->ndev, "mac stats read failed, addr: %04x\n",
 			   rd_addr);
