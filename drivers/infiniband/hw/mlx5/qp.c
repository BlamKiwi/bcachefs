/*
 * Copyright (c) 2013-2015, Mellanox Technologies. All rights reserved.
 *
 * This software is available to you under a choice of one of two
 * licenses.  You may choose to be licensed under the terms of the GNU
 * General Public License (GPL) Version 2, available from the file
 * COPYING in the main directory of this source tree, or the
 * OpenIB.org BSD license below:
 *
 *     Redistribution and use in source and binary forms, with or
 *     without modification, are permitted provided that the following
 *     conditions are met:
 *
 *      - Redistributions of source code must retain the above
 *        copyright notice, this list of conditions and the following
 *        disclaimer.
 *
 *      - Redistributions in binary form must reproduce the above
 *        copyright notice, this list of conditions and the following
 *        disclaimer in the documentation and/or other materials
 *        provided with the distribution.
 *
 * THE SOFTWARE IS PROVIDED "AS IS", WITHOUT WARRANTY OF ANY KIND,
 * EXPRESS OR IMPLIED, INCLUDING BUT NOT LIMITED TO THE WARRANTIES OF
 * MERCHANTABILITY, FITNESS FOR A PARTICULAR PURPOSE AND
 * NONINFRINGEMENT. IN NO EVENT SHALL THE AUTHORS OR COPYRIGHT HOLDERS
 * BE LIABLE FOR ANY CLAIM, DAMAGES OR OTHER LIABILITY, WHETHER IN AN
 * ACTION OF CONTRACT, TORT OR OTHERWISE, ARISING FROM, OUT OF OR IN
 * CONNECTION WITH THE SOFTWARE OR THE USE OR OTHER DEALINGS IN THE
 * SOFTWARE.
 */

#include <linux/module.h>
#include <rdma/ib_umem.h>
#include <rdma/ib_cache.h>
#include <rdma/ib_user_verbs.h>
#include <rdma/rdma_counter.h>
#include <linux/mlx5/fs.h>
#include "mlx5_ib.h"
#include "ib_rep.h"
#include "cmd.h"

/* not supported currently */
static int wq_signature;

enum {
	MLX5_IB_ACK_REQ_FREQ	= 8,
};

enum {
	MLX5_IB_DEFAULT_SCHED_QUEUE	= 0x83,
	MLX5_IB_DEFAULT_QP0_SCHED_QUEUE	= 0x3f,
	MLX5_IB_LINK_TYPE_IB		= 0,
	MLX5_IB_LINK_TYPE_ETH		= 1
};

enum {
	MLX5_IB_SQ_STRIDE	= 6,
	MLX5_IB_SQ_UMR_INLINE_THRESHOLD = 64,
};

static const u32 mlx5_ib_opcode[] = {
	[IB_WR_SEND]				= MLX5_OPCODE_SEND,
	[IB_WR_LSO]				= MLX5_OPCODE_LSO,
	[IB_WR_SEND_WITH_IMM]			= MLX5_OPCODE_SEND_IMM,
	[IB_WR_RDMA_WRITE]			= MLX5_OPCODE_RDMA_WRITE,
	[IB_WR_RDMA_WRITE_WITH_IMM]		= MLX5_OPCODE_RDMA_WRITE_IMM,
	[IB_WR_RDMA_READ]			= MLX5_OPCODE_RDMA_READ,
	[IB_WR_ATOMIC_CMP_AND_SWP]		= MLX5_OPCODE_ATOMIC_CS,
	[IB_WR_ATOMIC_FETCH_AND_ADD]		= MLX5_OPCODE_ATOMIC_FA,
	[IB_WR_SEND_WITH_INV]			= MLX5_OPCODE_SEND_INVAL,
	[IB_WR_LOCAL_INV]			= MLX5_OPCODE_UMR,
	[IB_WR_REG_MR]				= MLX5_OPCODE_UMR,
	[IB_WR_MASKED_ATOMIC_CMP_AND_SWP]	= MLX5_OPCODE_ATOMIC_MASKED_CS,
	[IB_WR_MASKED_ATOMIC_FETCH_AND_ADD]	= MLX5_OPCODE_ATOMIC_MASKED_FA,
	[MLX5_IB_WR_UMR]			= MLX5_OPCODE_UMR,
};

struct mlx5_wqe_eth_pad {
	u8 rsvd0[16];
};

enum raw_qp_set_mask_map {
	MLX5_RAW_QP_MOD_SET_RQ_Q_CTR_ID		= 1UL << 0,
	MLX5_RAW_QP_RATE_LIMIT			= 1UL << 1,
};

struct mlx5_modify_raw_qp_param {
	u16 operation;

	u32 set_mask; /* raw_qp_set_mask_map */

	struct mlx5_rate_limit rl;

	u8 rq_q_ctr_id;
	u16 port;
};

static void get_cqs(enum ib_qp_type qp_type,
		    struct ib_cq *ib_send_cq, struct ib_cq *ib_recv_cq,
		    struct mlx5_ib_cq **send_cq, struct mlx5_ib_cq **recv_cq);

static int is_qp0(enum ib_qp_type qp_type)
{
	return qp_type == IB_QPT_SMI;
}

static int is_sqp(enum ib_qp_type qp_type)
{
	return is_qp0(qp_type) || is_qp1(qp_type);
}

/**
 * mlx5_ib_read_user_wqe_common() - Copy a WQE (or part of) from user WQ
 * to kernel buffer
 *
 * @umem: User space memory where the WQ is
 * @buffer: buffer to copy to
 * @buflen: buffer length
 * @wqe_index: index of WQE to copy from
 * @wq_offset: offset to start of WQ
 * @wq_wqe_cnt: number of WQEs in WQ
 * @wq_wqe_shift: log2 of WQE size
 * @bcnt: number of bytes to copy
 * @bytes_copied: number of bytes to copy (return value)
 *
 * Copies from start of WQE bcnt or less bytes.
 * Does not gurantee to copy the entire WQE.
 *
 * Return: zero on success, or an error code.
 */
static int mlx5_ib_read_user_wqe_common(struct ib_umem *umem,
					void *buffer,
					u32 buflen,
					int wqe_index,
					int wq_offset,
					int wq_wqe_cnt,
					int wq_wqe_shift,
					int bcnt,
					size_t *bytes_copied)
{
	size_t offset = wq_offset + ((wqe_index % wq_wqe_cnt) << wq_wqe_shift);
	size_t wq_end = wq_offset + (wq_wqe_cnt << wq_wqe_shift);
	size_t copy_length;
	int ret;

	/* don't copy more than requested, more than buffer length or
	 * beyond WQ end
	 */
	copy_length = min_t(u32, buflen, wq_end - offset);
	copy_length = min_t(u32, copy_length, bcnt);

	ret = ib_umem_copy_from(buffer, umem, offset, copy_length);
	if (ret)
		return ret;

	if (!ret && bytes_copied)
		*bytes_copied = copy_length;

	return 0;
}

int mlx5_ib_read_user_wqe_sq(struct mlx5_ib_qp *qp,
			     int wqe_index,
			     void *buffer,
			     int buflen,
			     size_t *bc)
{
	struct mlx5_ib_qp_base *base = &qp->trans_qp.base;
	struct ib_umem *umem = base->ubuffer.umem;
	struct mlx5_ib_wq *wq = &qp->sq;
	struct mlx5_wqe_ctrl_seg *ctrl;
	size_t bytes_copied;
	size_t bytes_copied2;
	size_t wqe_length;
	int ret;
	int ds;

	if (buflen < sizeof(*ctrl))
		return -EINVAL;

	/* at first read as much as possible */
	ret = mlx5_ib_read_user_wqe_common(umem,
					   buffer,
					   buflen,
					   wqe_index,
					   wq->offset,
					   wq->wqe_cnt,
					   wq->wqe_shift,
					   buflen,
					   &bytes_copied);
	if (ret)
		return ret;

	/* we need at least control segment size to proceed */
	if (bytes_copied < sizeof(*ctrl))
		return -EINVAL;

	ctrl = buffer;
	ds = be32_to_cpu(ctrl->qpn_ds) & MLX5_WQE_CTRL_DS_MASK;
	wqe_length = ds * MLX5_WQE_DS_UNITS;

	/* if we copied enough then we are done */
	if (bytes_copied >= wqe_length) {
		*bc = bytes_copied;
		return 0;
	}

	/* otherwise this a wrapped around wqe
	 * so read the remaining bytes starting
	 * from  wqe_index 0
	 */
	ret = mlx5_ib_read_user_wqe_common(umem,
					   buffer + bytes_copied,
					   buflen - bytes_copied,
					   0,
					   wq->offset,
					   wq->wqe_cnt,
					   wq->wqe_shift,
					   wqe_length - bytes_copied,
					   &bytes_copied2);

	if (ret)
		return ret;
	*bc = bytes_copied + bytes_copied2;
	return 0;
}

int mlx5_ib_read_user_wqe_rq(struct mlx5_ib_qp *qp,
			     int wqe_index,
			     void *buffer,
			     int buflen,
			     size_t *bc)
{
	struct mlx5_ib_qp_base *base = &qp->trans_qp.base;
	struct ib_umem *umem = base->ubuffer.umem;
	struct mlx5_ib_wq *wq = &qp->rq;
	size_t bytes_copied;
	int ret;

	ret = mlx5_ib_read_user_wqe_common(umem,
					   buffer,
					   buflen,
					   wqe_index,
					   wq->offset,
					   wq->wqe_cnt,
					   wq->wqe_shift,
					   buflen,
					   &bytes_copied);

	if (ret)
		return ret;
	*bc = bytes_copied;
	return 0;
}

int mlx5_ib_read_user_wqe_srq(struct mlx5_ib_srq *srq,
			      int wqe_index,
			      void *buffer,
			      int buflen,
			      size_t *bc)
{
	struct ib_umem *umem = srq->umem;
	size_t bytes_copied;
	int ret;

	ret = mlx5_ib_read_user_wqe_common(umem,
					   buffer,
					   buflen,
					   wqe_index,
					   0,
					   srq->msrq.max,
					   srq->msrq.wqe_shift,
					   buflen,
					   &bytes_copied);

	if (ret)
		return ret;
	*bc = bytes_copied;
	return 0;
}

static void mlx5_ib_qp_event(struct mlx5_core_qp *qp, int type)
{
	struct ib_qp *ibqp = &to_mibqp(qp)->ibqp;
	struct ib_event event;

	if (type == MLX5_EVENT_TYPE_PATH_MIG) {
		/* This event is only valid for trans_qps */
		to_mibqp(qp)->port = to_mibqp(qp)->trans_qp.alt_port;
	}

	if (ibqp->event_handler) {
		event.device     = ibqp->device;
		event.element.qp = ibqp;
		switch (type) {
		case MLX5_EVENT_TYPE_PATH_MIG:
			event.event = IB_EVENT_PATH_MIG;
			break;
		case MLX5_EVENT_TYPE_COMM_EST:
			event.event = IB_EVENT_COMM_EST;
			break;
		case MLX5_EVENT_TYPE_SQ_DRAINED:
			event.event = IB_EVENT_SQ_DRAINED;
			break;
		case MLX5_EVENT_TYPE_SRQ_LAST_WQE:
			event.event = IB_EVENT_QP_LAST_WQE_REACHED;
			break;
		case MLX5_EVENT_TYPE_WQ_CATAS_ERROR:
			event.event = IB_EVENT_QP_FATAL;
			break;
		case MLX5_EVENT_TYPE_PATH_MIG_FAILED:
			event.event = IB_EVENT_PATH_MIG_ERR;
			break;
		case MLX5_EVENT_TYPE_WQ_INVAL_REQ_ERROR:
			event.event = IB_EVENT_QP_REQ_ERR;
			break;
		case MLX5_EVENT_TYPE_WQ_ACCESS_ERROR:
			event.event = IB_EVENT_QP_ACCESS_ERR;
			break;
		default:
			pr_warn("mlx5_ib: Unexpected event type %d on QP %06x\n", type, qp->qpn);
			return;
		}

		ibqp->event_handler(&event, ibqp->qp_context);
	}
}

static int set_rq_size(struct mlx5_ib_dev *dev, struct ib_qp_cap *cap,
		       int has_rq, struct mlx5_ib_qp *qp, struct mlx5_ib_create_qp *ucmd)
{
	int wqe_size;
	int wq_size;

	/* Sanity check RQ size before proceeding */
	if (cap->max_recv_wr > (1 << MLX5_CAP_GEN(dev->mdev, log_max_qp_sz)))
		return -EINVAL;

	if (!has_rq) {
		qp->rq.max_gs = 0;
		qp->rq.wqe_cnt = 0;
		qp->rq.wqe_shift = 0;
		cap->max_recv_wr = 0;
		cap->max_recv_sge = 0;
	} else {
		if (ucmd) {
			qp->rq.wqe_cnt = ucmd->rq_wqe_count;
			if (ucmd->rq_wqe_shift > BITS_PER_BYTE * sizeof(ucmd->rq_wqe_shift))
				return -EINVAL;
			qp->rq.wqe_shift = ucmd->rq_wqe_shift;
			if ((1 << qp->rq.wqe_shift) / sizeof(struct mlx5_wqe_data_seg) < qp->wq_sig)
				return -EINVAL;
			qp->rq.max_gs = (1 << qp->rq.wqe_shift) / sizeof(struct mlx5_wqe_data_seg) - qp->wq_sig;
			qp->rq.max_post = qp->rq.wqe_cnt;
		} else {
			wqe_size = qp->wq_sig ? sizeof(struct mlx5_wqe_signature_seg) : 0;
			wqe_size += cap->max_recv_sge * sizeof(struct mlx5_wqe_data_seg);
			wqe_size = roundup_pow_of_two(wqe_size);
			wq_size = roundup_pow_of_two(cap->max_recv_wr) * wqe_size;
			wq_size = max_t(int, wq_size, MLX5_SEND_WQE_BB);
			qp->rq.wqe_cnt = wq_size / wqe_size;
			if (wqe_size > MLX5_CAP_GEN(dev->mdev, max_wqe_sz_rq)) {
				mlx5_ib_dbg(dev, "wqe_size %d, max %d\n",
					    wqe_size,
					    MLX5_CAP_GEN(dev->mdev,
							 max_wqe_sz_rq));
				return -EINVAL;
			}
			qp->rq.wqe_shift = ilog2(wqe_size);
			qp->rq.max_gs = (1 << qp->rq.wqe_shift) / sizeof(struct mlx5_wqe_data_seg) - qp->wq_sig;
			qp->rq.max_post = qp->rq.wqe_cnt;
		}
	}

	return 0;
}

static int sq_overhead(struct ib_qp_init_attr *attr)
{
	int size = 0;

	switch (attr->qp_type) {
	case IB_QPT_XRC_INI:
		size += sizeof(struct mlx5_wqe_xrc_seg);
		/* fall through */
	case IB_QPT_RC:
		size += sizeof(struct mlx5_wqe_ctrl_seg) +
			max(sizeof(struct mlx5_wqe_atomic_seg) +
			    sizeof(struct mlx5_wqe_raddr_seg),
			    sizeof(struct mlx5_wqe_umr_ctrl_seg) +
			    sizeof(struct mlx5_mkey_seg) +
			    MLX5_IB_SQ_UMR_INLINE_THRESHOLD /
			    MLX5_IB_UMR_OCTOWORD);
		break;

	case IB_QPT_XRC_TGT:
		return 0;

	case IB_QPT_UC:
		size += sizeof(struct mlx5_wqe_ctrl_seg) +
			max(sizeof(struct mlx5_wqe_raddr_seg),
			    sizeof(struct mlx5_wqe_umr_ctrl_seg) +
			    sizeof(struct mlx5_mkey_seg));
		break;

	case IB_QPT_UD:
		if (attr->create_flags & IB_QP_CREATE_IPOIB_UD_LSO)
			size += sizeof(struct mlx5_wqe_eth_pad) +
				sizeof(struct mlx5_wqe_eth_seg);
		/* fall through */
	case IB_QPT_SMI:
	case MLX5_IB_QPT_HW_GSI:
		size += sizeof(struct mlx5_wqe_ctrl_seg) +
			sizeof(struct mlx5_wqe_datagram_seg);
		break;

	case MLX5_IB_QPT_REG_UMR:
		size += sizeof(struct mlx5_wqe_ctrl_seg) +
			sizeof(struct mlx5_wqe_umr_ctrl_seg) +
			sizeof(struct mlx5_mkey_seg);
		break;

	default:
		return -EINVAL;
	}

	return size;
}

static int calc_send_wqe(struct ib_qp_init_attr *attr)
{
	int inl_size = 0;
	int size;

	size = sq_overhead(attr);
	if (size < 0)
		return size;

	if (attr->cap.max_inline_data) {
		inl_size = size + sizeof(struct mlx5_wqe_inline_seg) +
			attr->cap.max_inline_data;
	}

	size += attr->cap.max_send_sge * sizeof(struct mlx5_wqe_data_seg);
	if (attr->create_flags & IB_QP_CREATE_INTEGRITY_EN &&
	    ALIGN(max_t(int, inl_size, size), MLX5_SEND_WQE_BB) < MLX5_SIG_WQE_SIZE)
		return MLX5_SIG_WQE_SIZE;
	else
		return ALIGN(max_t(int, inl_size, size), MLX5_SEND_WQE_BB);
}

static int get_send_sge(struct ib_qp_init_attr *attr, int wqe_size)
{
	int max_sge;

	if (attr->qp_type == IB_QPT_RC)
		max_sge = (min_t(int, wqe_size, 512) -
			   sizeof(struct mlx5_wqe_ctrl_seg) -
			   sizeof(struct mlx5_wqe_raddr_seg)) /
			sizeof(struct mlx5_wqe_data_seg);
	else if (attr->qp_type == IB_QPT_XRC_INI)
		max_sge = (min_t(int, wqe_size, 512) -
			   sizeof(struct mlx5_wqe_ctrl_seg) -
			   sizeof(struct mlx5_wqe_xrc_seg) -
			   sizeof(struct mlx5_wqe_raddr_seg)) /
			sizeof(struct mlx5_wqe_data_seg);
	else
		max_sge = (wqe_size - sq_overhead(attr)) /
			sizeof(struct mlx5_wqe_data_seg);

	return min_t(int, max_sge, wqe_size - sq_overhead(attr) /
		     sizeof(struct mlx5_wqe_data_seg));
}

static int calc_sq_size(struct mlx5_ib_dev *dev, struct ib_qp_init_attr *attr,
			struct mlx5_ib_qp *qp)
{
	int wqe_size;
	int wq_size;

	if (!attr->cap.max_send_wr)
		return 0;

	wqe_size = calc_send_wqe(attr);
	mlx5_ib_dbg(dev, "wqe_size %d\n", wqe_size);
	if (wqe_size < 0)
		return wqe_size;

	if (wqe_size > MLX5_CAP_GEN(dev->mdev, max_wqe_sz_sq)) {
		mlx5_ib_dbg(dev, "wqe_size(%d) > max_sq_desc_sz(%d)\n",
			    wqe_size, MLX5_CAP_GEN(dev->mdev, max_wqe_sz_sq));
		return -EINVAL;
	}

	qp->max_inline_data = wqe_size - sq_overhead(attr) -
			      sizeof(struct mlx5_wqe_inline_seg);
	attr->cap.max_inline_data = qp->max_inline_data;

	wq_size = roundup_pow_of_two(attr->cap.max_send_wr * wqe_size);
	qp->sq.wqe_cnt = wq_size / MLX5_SEND_WQE_BB;
	if (qp->sq.wqe_cnt > (1 << MLX5_CAP_GEN(dev->mdev, log_max_qp_sz))) {
		mlx5_ib_dbg(dev, "send queue size (%d * %d / %d -> %d) exceeds limits(%d)\n",
			    attr->cap.max_send_wr, wqe_size, MLX5_SEND_WQE_BB,
			    qp->sq.wqe_cnt,
			    1 << MLX5_CAP_GEN(dev->mdev, log_max_qp_sz));
		return -ENOMEM;
	}
	qp->sq.wqe_shift = ilog2(MLX5_SEND_WQE_BB);
	qp->sq.max_gs = get_send_sge(attr, wqe_size);
	if (qp->sq.max_gs < attr->cap.max_send_sge)
		return -ENOMEM;

	attr->cap.max_send_sge = qp->sq.max_gs;
	qp->sq.max_post = wq_size / wqe_size;
	attr->cap.max_send_wr = qp->sq.max_post;

	return wq_size;
}

static int set_user_buf_size(struct mlx5_ib_dev *dev,
			    struct mlx5_ib_qp *qp,
			    struct mlx5_ib_create_qp *ucmd,
			    struct mlx5_ib_qp_base *base,
			    struct ib_qp_init_attr *attr)
{
	int desc_sz = 1 << qp->sq.wqe_shift;

	if (desc_sz > MLX5_CAP_GEN(dev->mdev, max_wqe_sz_sq)) {
		mlx5_ib_warn(dev, "desc_sz %d, max_sq_desc_sz %d\n",
			     desc_sz, MLX5_CAP_GEN(dev->mdev, max_wqe_sz_sq));
		return -EINVAL;
	}

	if (ucmd->sq_wqe_count && !is_power_of_2(ucmd->sq_wqe_count)) {
		mlx5_ib_warn(dev, "sq_wqe_count %d is not a power of two\n",
			     ucmd->sq_wqe_count);
		return -EINVAL;
	}

	qp->sq.wqe_cnt = ucmd->sq_wqe_count;

	if (qp->sq.wqe_cnt > (1 << MLX5_CAP_GEN(dev->mdev, log_max_qp_sz))) {
		mlx5_ib_warn(dev, "wqe_cnt %d, max_wqes %d\n",
			     qp->sq.wqe_cnt,
			     1 << MLX5_CAP_GEN(dev->mdev, log_max_qp_sz));
		return -EINVAL;
	}

	if (attr->qp_type == IB_QPT_RAW_PACKET ||
	    qp->flags & MLX5_IB_QP_UNDERLAY) {
		base->ubuffer.buf_size = qp->rq.wqe_cnt << qp->rq.wqe_shift;
		qp->raw_packet_qp.sq.ubuffer.buf_size = qp->sq.wqe_cnt << 6;
	} else {
		base->ubuffer.buf_size = (qp->rq.wqe_cnt << qp->rq.wqe_shift) +
					 (qp->sq.wqe_cnt << 6);
	}

	return 0;
}

static int qp_has_rq(struct ib_qp_init_attr *attr)
{
	if (attr->qp_type == IB_QPT_XRC_INI ||
	    attr->qp_type == IB_QPT_XRC_TGT || attr->srq ||
	    attr->qp_type == MLX5_IB_QPT_REG_UMR ||
	    !attr->cap.max_recv_wr)
		return 0;

	return 1;
}

enum {
	/* this is the first blue flame register in the array of bfregs assigned
	 * to a processes. Since we do not use it for blue flame but rather
	 * regular 64 bit doorbells, we do not need a lock for maintaiing
	 * "odd/even" order
	 */
	NUM_NON_BLUE_FLAME_BFREGS = 1,
};

static int max_bfregs(struct mlx5_ib_dev *dev, struct mlx5_bfreg_info *bfregi)
{
	return get_num_static_uars(dev, bfregi) * MLX5_NON_FP_BFREGS_PER_UAR;
}

static int num_med_bfreg(struct mlx5_ib_dev *dev,
			 struct mlx5_bfreg_info *bfregi)
{
	int n;

	n = max_bfregs(dev, bfregi) - bfregi->num_low_latency_bfregs -
	    NUM_NON_BLUE_FLAME_BFREGS;

	return n >= 0 ? n : 0;
}

static int first_med_bfreg(struct mlx5_ib_dev *dev,
			   struct mlx5_bfreg_info *bfregi)
{
	return num_med_bfreg(dev, bfregi) ? 1 : -ENOMEM;
}

static int first_hi_bfreg(struct mlx5_ib_dev *dev,
			  struct mlx5_bfreg_info *bfregi)
{
	int med;

	med = num_med_bfreg(dev, bfregi);
	return ++med;
}

static int alloc_high_class_bfreg(struct mlx5_ib_dev *dev,
				  struct mlx5_bfreg_info *bfregi)
{
	int i;

	for (i = first_hi_bfreg(dev, bfregi); i < max_bfregs(dev, bfregi); i++) {
		if (!bfregi->count[i]) {
			bfregi->count[i]++;
			return i;
		}
	}

	return -ENOMEM;
}

static int alloc_med_class_bfreg(struct mlx5_ib_dev *dev,
				 struct mlx5_bfreg_info *bfregi)
{
	int minidx = first_med_bfreg(dev, bfregi);
	int i;

	if (minidx < 0)
		return minidx;

	for (i = minidx; i < first_hi_bfreg(dev, bfregi); i++) {
		if (bfregi->count[i] < bfregi->count[minidx])
			minidx = i;
		if (!bfregi->count[minidx])
			break;
	}

	bfregi->count[minidx]++;
	return minidx;
}

static int alloc_bfreg(struct mlx5_ib_dev *dev,
		       struct mlx5_bfreg_info *bfregi)
{
	int bfregn = -ENOMEM;

	mutex_lock(&bfregi->lock);
	if (bfregi->ver >= 2) {
		bfregn = alloc_high_class_bfreg(dev, bfregi);
		if (bfregn < 0)
			bfregn = alloc_med_class_bfreg(dev, bfregi);
	}

	if (bfregn < 0) {
		BUILD_BUG_ON(NUM_NON_BLUE_FLAME_BFREGS != 1);
		bfregn = 0;
		bfregi->count[bfregn]++;
	}
	mutex_unlock(&bfregi->lock);

	return bfregn;
}

void mlx5_ib_free_bfreg(struct mlx5_ib_dev *dev, struct mlx5_bfreg_info *bfregi, int bfregn)
{
	mutex_lock(&bfregi->lock);
	bfregi->count[bfregn]--;
	mutex_unlock(&bfregi->lock);
}

static enum mlx5_qp_state to_mlx5_state(enum ib_qp_state state)
{
	switch (state) {
	case IB_QPS_RESET:	return MLX5_QP_STATE_RST;
	case IB_QPS_INIT:	return MLX5_QP_STATE_INIT;
	case IB_QPS_RTR:	return MLX5_QP_STATE_RTR;
	case IB_QPS_RTS:	return MLX5_QP_STATE_RTS;
	case IB_QPS_SQD:	return MLX5_QP_STATE_SQD;
	case IB_QPS_SQE:	return MLX5_QP_STATE_SQER;
	case IB_QPS_ERR:	return MLX5_QP_STATE_ERR;
	default:		return -1;
	}
}

static int to_mlx5_st(enum ib_qp_type type)
{
	switch (type) {
	case IB_QPT_RC:			return MLX5_QP_ST_RC;
	case IB_QPT_UC:			return MLX5_QP_ST_UC;
	case IB_QPT_UD:			return MLX5_QP_ST_UD;
	case MLX5_IB_QPT_REG_UMR:	return MLX5_QP_ST_REG_UMR;
	case IB_QPT_XRC_INI:
	case IB_QPT_XRC_TGT:		return MLX5_QP_ST_XRC;
	case IB_QPT_SMI:		return MLX5_QP_ST_QP0;
	case MLX5_IB_QPT_HW_GSI:	return MLX5_QP_ST_QP1;
	case MLX5_IB_QPT_DCI:		return MLX5_QP_ST_DCI;
	case IB_QPT_RAW_IPV6:		return MLX5_QP_ST_RAW_IPV6;
	case IB_QPT_RAW_PACKET:
	case IB_QPT_RAW_ETHERTYPE:	return MLX5_QP_ST_RAW_ETHERTYPE;
	case IB_QPT_MAX:
	default:		return -EINVAL;
	}
}

static void mlx5_ib_lock_cqs(struct mlx5_ib_cq *send_cq,
			     struct mlx5_ib_cq *recv_cq);
static void mlx5_ib_unlock_cqs(struct mlx5_ib_cq *send_cq,
			       struct mlx5_ib_cq *recv_cq);

int bfregn_to_uar_index(struct mlx5_ib_dev *dev,
			struct mlx5_bfreg_info *bfregi, u32 bfregn,
			bool dyn_bfreg)
{
	unsigned int bfregs_per_sys_page;
	u32 index_of_sys_page;
	u32 offset;

	bfregs_per_sys_page = get_uars_per_sys_page(dev, bfregi->lib_uar_4k) *
				MLX5_NON_FP_BFREGS_PER_UAR;
	index_of_sys_page = bfregn / bfregs_per_sys_page;

	if (dyn_bfreg) {
		index_of_sys_page += bfregi->num_static_sys_pages;

		if (index_of_sys_page >= bfregi->num_sys_pages)
			return -EINVAL;

		if (bfregn > bfregi->num_dyn_bfregs ||
		    bfregi->sys_pages[index_of_sys_page] == MLX5_IB_INVALID_UAR_INDEX) {
			mlx5_ib_dbg(dev, "Invalid dynamic uar index\n");
			return -EINVAL;
		}
	}

	offset = bfregn % bfregs_per_sys_page / MLX5_NON_FP_BFREGS_PER_UAR;
	return bfregi->sys_pages[index_of_sys_page] + offset;
}

static int mlx5_ib_umem_get(struct mlx5_ib_dev *dev, struct ib_udata *udata,
			    unsigned long addr, size_t size,
			    struct ib_umem **umem, int *npages, int *page_shift,
			    int *ncont, u32 *offset)
{
	int err;

	*umem = ib_umem_get(udata, addr, size, 0, 0);
	if (IS_ERR(*umem)) {
		mlx5_ib_dbg(dev, "umem_get failed\n");
		return PTR_ERR(*umem);
	}

	mlx5_ib_cont_pages(*umem, addr, 0, npages, page_shift, ncont, NULL);

	err = mlx5_ib_get_buf_offset(addr, *page_shift, offset);
	if (err) {
		mlx5_ib_warn(dev, "bad offset\n");
		goto err_umem;
	}

	mlx5_ib_dbg(dev, "addr 0x%lx, size %zu, npages %d, page_shift %d, ncont %d, offset %d\n",
		    addr, size, *npages, *page_shift, *ncont, *offset);

	return 0;

err_umem:
	ib_umem_release(*umem);
	*umem = NULL;

	return err;
}

static void destroy_user_rq(struct mlx5_ib_dev *dev, struct ib_pd *pd,
			    struct mlx5_ib_rwq *rwq, struct ib_udata *udata)
{
	struct mlx5_ib_ucontext *context =
		rdma_udata_to_drv_context(
			udata,
			struct mlx5_ib_ucontext,
			ibucontext);

	if (rwq->create_flags & MLX5_IB_WQ_FLAGS_DELAY_DROP)
		atomic_dec(&dev->delay_drop.rqs_cnt);

	mlx5_ib_db_unmap_user(context, &rwq->db);
	ib_umem_release(rwq->umem);
}

static int create_user_rq(struct mlx5_ib_dev *dev, struct ib_pd *pd,
			  struct ib_udata *udata, struct mlx5_ib_rwq *rwq,
			  struct mlx5_ib_create_wq *ucmd)
{
	struct mlx5_ib_ucontext *ucontext = rdma_udata_to_drv_context(
		udata, struct mlx5_ib_ucontext, ibucontext);
	int page_shift = 0;
	int npages;
	u32 offset = 0;
	int ncont = 0;
	int err;

	if (!ucmd->buf_addr)
		return -EINVAL;

	rwq->umem = ib_umem_get(udata, ucmd->buf_addr, rwq->buf_size, 0, 0);
	if (IS_ERR(rwq->umem)) {
		mlx5_ib_dbg(dev, "umem_get failed\n");
		err = PTR_ERR(rwq->umem);
		return err;
	}

	mlx5_ib_cont_pages(rwq->umem, ucmd->buf_addr, 0, &npages, &page_shift,
			   &ncont, NULL);
	err = mlx5_ib_get_buf_offset(ucmd->buf_addr, page_shift,
				     &rwq->rq_page_offset);
	if (err) {
		mlx5_ib_warn(dev, "bad offset\n");
		goto err_umem;
	}

	rwq->rq_num_pas = ncont;
	rwq->page_shift = page_shift;
	rwq->log_page_size =  page_shift - MLX5_ADAPTER_PAGE_SHIFT;
	rwq->wq_sig = !!(ucmd->flags & MLX5_WQ_FLAG_SIGNATURE);

	mlx5_ib_dbg(dev, "addr 0x%llx, size %zd, npages %d, page_shift %d, ncont %d, offset %d\n",
		    (unsigned long long)ucmd->buf_addr, rwq->buf_size,
		    npages, page_shift, ncont, offset);

	err = mlx5_ib_db_map_user(ucontext, udata, ucmd->db_addr, &rwq->db);
	if (err) {
		mlx5_ib_dbg(dev, "map failed\n");
		goto err_umem;
	}

	rwq->create_type = MLX5_WQ_USER;
	return 0;

err_umem:
	ib_umem_release(rwq->umem);
	return err;
}

static int adjust_bfregn(struct mlx5_ib_dev *dev,
			 struct mlx5_bfreg_info *bfregi, int bfregn)
{
	return bfregn / MLX5_NON_FP_BFREGS_PER_UAR * MLX5_BFREGS_PER_UAR +
				bfregn % MLX5_NON_FP_BFREGS_PER_UAR;
}

static int create_user_qp(struct mlx5_ib_dev *dev, struct ib_pd *pd,
			  struct mlx5_ib_qp *qp, struct ib_udata *udata,
			  struct ib_qp_init_attr *attr,
			  u32 **in,
			  struct mlx5_ib_create_qp_resp *resp, int *inlen,
			  struct mlx5_ib_qp_base *base)
{
	struct mlx5_ib_ucontext *context;
	struct mlx5_ib_create_qp ucmd;
	struct mlx5_ib_ubuffer *ubuffer = &base->ubuffer;
	int page_shift = 0;
	int uar_index = 0;
	int npages;
	u32 offset = 0;
	int bfregn;
	int ncont = 0;
	__be64 *pas;
	void *qpc;
	int err;
	u16 uid;

	err = ib_copy_from_udata(&ucmd, udata, sizeof(ucmd));
	if (err) {
		mlx5_ib_dbg(dev, "copy failed\n");
		return err;
	}

	context = rdma_udata_to_drv_context(udata, struct mlx5_ib_ucontext,
					    ibucontext);
	if (ucmd.flags & MLX5_QP_FLAG_BFREG_INDEX) {
		uar_index = bfregn_to_uar_index(dev, &context->bfregi,
						ucmd.bfreg_index, true);
		if (uar_index < 0)
			return uar_index;

		bfregn = MLX5_IB_INVALID_BFREG;
	} else if (qp->flags & MLX5_IB_QP_CROSS_CHANNEL) {
		/*
		 * TBD: should come from the verbs when we have the API
		 */
		/* In CROSS_CHANNEL CQ and QP must use the same UAR */
		bfregn = MLX5_CROSS_CHANNEL_BFREG;
	}
	else {
		bfregn = alloc_bfreg(dev, &context->bfregi);
		if (bfregn < 0)
			return bfregn;
	}

	mlx5_ib_dbg(dev, "bfregn 0x%x, uar_index 0x%x\n", bfregn, uar_index);
	if (bfregn != MLX5_IB_INVALID_BFREG)
		uar_index = bfregn_to_uar_index(dev, &context->bfregi, bfregn,
						false);

	qp->rq.offset = 0;
	qp->sq.wqe_shift = ilog2(MLX5_SEND_WQE_BB);
	qp->sq.offset = qp->rq.wqe_cnt << qp->rq.wqe_shift;

	err = set_user_buf_size(dev, qp, &ucmd, base, attr);
	if (err)
		goto err_bfreg;

	if (ucmd.buf_addr && ubuffer->buf_size) {
		ubuffer->buf_addr = ucmd.buf_addr;
		err = mlx5_ib_umem_get(dev, udata, ubuffer->buf_addr,
				       ubuffer->buf_size, &ubuffer->umem,
				       &npages, &page_shift, &ncont, &offset);
		if (err)
			goto err_bfreg;
	} else {
		ubuffer->umem = NULL;
	}

	*inlen = MLX5_ST_SZ_BYTES(create_qp_in) +
		 MLX5_FLD_SZ_BYTES(create_qp_in, pas[0]) * ncont;
	*in = kvzalloc(*inlen, GFP_KERNEL);
	if (!*in) {
		err = -ENOMEM;
		goto err_umem;
	}

	uid = (attr->qp_type != IB_QPT_XRC_TGT &&
	       attr->qp_type != IB_QPT_XRC_INI) ? to_mpd(pd)->uid : 0;
	MLX5_SET(create_qp_in, *in, uid, uid);
	pas = (__be64 *)MLX5_ADDR_OF(create_qp_in, *in, pas);
	if (ubuffer->umem)
		mlx5_ib_populate_pas(dev, ubuffer->umem, page_shift, pas, 0);

	qpc = MLX5_ADDR_OF(create_qp_in, *in, qpc);

	MLX5_SET(qpc, qpc, log_page_size, page_shift - MLX5_ADAPTER_PAGE_SHIFT);
	MLX5_SET(qpc, qpc, page_offset, offset);

	MLX5_SET(qpc, qpc, uar_page, uar_index);
	if (bfregn != MLX5_IB_INVALID_BFREG)
		resp->bfreg_index = adjust_bfregn(dev, &context->bfregi, bfregn);
	else
		resp->bfreg_index = MLX5_IB_INVALID_BFREG;
	qp->bfregn = bfregn;

	err = mlx5_ib_db_map_user(context, udata, ucmd.db_addr, &qp->db);
	if (err) {
		mlx5_ib_dbg(dev, "map failed\n");
		goto err_free;
	}

	err = ib_copy_to_udata(udata, resp, min(udata->outlen, sizeof(*resp)));
	if (err) {
		mlx5_ib_dbg(dev, "copy failed\n");
		goto err_unmap;
	}
	qp->create_type = MLX5_QP_USER;

	return 0;

err_unmap:
	mlx5_ib_db_unmap_user(context, &qp->db);

err_free:
	kvfree(*in);

err_umem:
	ib_umem_release(ubuffer->umem);

err_bfreg:
	if (bfregn != MLX5_IB_INVALID_BFREG)
		mlx5_ib_free_bfreg(dev, &context->bfregi, bfregn);
	return err;
}

static void destroy_qp_user(struct mlx5_ib_dev *dev, struct ib_pd *pd,
			    struct mlx5_ib_qp *qp, struct mlx5_ib_qp_base *base,
			    struct ib_udata *udata)
{
	struct mlx5_ib_ucontext *context =
		rdma_udata_to_drv_context(
			udata,
			struct mlx5_ib_ucontext,
			ibucontext);

	mlx5_ib_db_unmap_user(context, &qp->db);
	ib_umem_release(base->ubuffer.umem);

	/*
	 * Free only the BFREGs which are handled by the kernel.
	 * BFREGs of UARs allocated dynamically are handled by user.
	 */
	if (qp->bfregn != MLX5_IB_INVALID_BFREG)
		mlx5_ib_free_bfreg(dev, &context->bfregi, qp->bfregn);
}

/* get_sq_edge - Get the next nearby edge.
 *
 * An 'edge' is defined as the first following address after the end
 * of the fragment or the SQ. Accordingly, during the WQE construction
 * which repetitively increases the pointer to write the next data, it
 * simply should check if it gets to an edge.
 *
 * @sq - SQ buffer.
 * @idx - Stride index in the SQ buffer.
 *
 * Return:
 *	The new edge.
 */
static void *get_sq_edge(struct mlx5_ib_wq *sq, u32 idx)
{
	void *fragment_end;

	fragment_end = mlx5_frag_buf_get_wqe
		(&sq->fbc,
		 mlx5_frag_buf_get_idx_last_contig_stride(&sq->fbc, idx));

	return fragment_end + MLX5_SEND_WQE_BB;
}

static int create_kernel_qp(struct mlx5_ib_dev *dev,
			    struct ib_qp_init_attr *init_attr,
			    struct mlx5_ib_qp *qp,
			    u32 **in, int *inlen,
			    struct mlx5_ib_qp_base *base)
{
	int uar_index;
	void *qpc;
	int err;

	if (init_attr->create_flags & ~(IB_QP_CREATE_INTEGRITY_EN |
					IB_QP_CREATE_BLOCK_MULTICAST_LOOPBACK |
					IB_QP_CREATE_IPOIB_UD_LSO |
					IB_QP_CREATE_NETIF_QP |
					mlx5_ib_create_qp_sqpn_qp1()))
		return -EINVAL;

	if (init_attr->qp_type == MLX5_IB_QPT_REG_UMR)
		qp->bf.bfreg = &dev->fp_bfreg;
	else
		qp->bf.bfreg = &dev->bfreg;

	/* We need to divide by two since each register is comprised of
	 * two buffers of identical size, namely odd and even
	 */
	qp->bf.buf_size = (1 << MLX5_CAP_GEN(dev->mdev, log_bf_reg_size)) / 2;
	uar_index = qp->bf.bfreg->index;

	err = calc_sq_size(dev, init_attr, qp);
	if (err < 0) {
		mlx5_ib_dbg(dev, "err %d\n", err);
		return err;
	}

	qp->rq.offset = 0;
	qp->sq.offset = qp->rq.wqe_cnt << qp->rq.wqe_shift;
	base->ubuffer.buf_size = err + (qp->rq.wqe_cnt << qp->rq.wqe_shift);

	err = mlx5_frag_buf_alloc_node(dev->mdev, base->ubuffer.buf_size,
				       &qp->buf, dev->mdev->priv.numa_node);
	if (err) {
		mlx5_ib_dbg(dev, "err %d\n", err);
		return err;
	}

	if (qp->rq.wqe_cnt)
		mlx5_init_fbc(qp->buf.frags, qp->rq.wqe_shift,
			      ilog2(qp->rq.wqe_cnt), &qp->rq.fbc);

	if (qp->sq.wqe_cnt) {
		int sq_strides_offset = (qp->sq.offset  & (PAGE_SIZE - 1)) /
					MLX5_SEND_WQE_BB;
		mlx5_init_fbc_offset(qp->buf.frags +
				     (qp->sq.offset / PAGE_SIZE),
				     ilog2(MLX5_SEND_WQE_BB),
				     ilog2(qp->sq.wqe_cnt),
				     sq_strides_offset, &qp->sq.fbc);

		qp->sq.cur_edge = get_sq_edge(&qp->sq, 0);
	}

	*inlen = MLX5_ST_SZ_BYTES(create_qp_in) +
		 MLX5_FLD_SZ_BYTES(create_qp_in, pas[0]) * qp->buf.npages;
	*in = kvzalloc(*inlen, GFP_KERNEL);
	if (!*in) {
		err = -ENOMEM;
		goto err_buf;
	}

	qpc = MLX5_ADDR_OF(create_qp_in, *in, qpc);
	MLX5_SET(qpc, qpc, uar_page, uar_index);
	MLX5_SET(qpc, qpc, log_page_size, qp->buf.page_shift - MLX5_ADAPTER_PAGE_SHIFT);

	/* Set "fast registration enabled" for all kernel QPs */
	MLX5_SET(qpc, qpc, fre, 1);
	MLX5_SET(qpc, qpc, rlky, 1);

	if (init_attr->create_flags & mlx5_ib_create_qp_sqpn_qp1()) {
		MLX5_SET(qpc, qpc, deth_sqpn, 1);
		qp->flags |= MLX5_IB_QP_SQPN_QP1;
	}

	mlx5_fill_page_frag_array(&qp->buf,
				  (__be64 *)MLX5_ADDR_OF(create_qp_in,
							 *in, pas));

	err = mlx5_db_alloc(dev->mdev, &qp->db);
	if (err) {
		mlx5_ib_dbg(dev, "err %d\n", err);
		goto err_free;
	}

	qp->sq.wrid = kvmalloc_array(qp->sq.wqe_cnt,
				     sizeof(*qp->sq.wrid), GFP_KERNEL);
	qp->sq.wr_data = kvmalloc_array(qp->sq.wqe_cnt,
					sizeof(*qp->sq.wr_data), GFP_KERNEL);
	qp->rq.wrid = kvmalloc_array(qp->rq.wqe_cnt,
				     sizeof(*qp->rq.wrid), GFP_KERNEL);
	qp->sq.w_list = kvmalloc_array(qp->sq.wqe_cnt,
				       sizeof(*qp->sq.w_list), GFP_KERNEL);
	qp->sq.wqe_head = kvmalloc_array(qp->sq.wqe_cnt,
					 sizeof(*qp->sq.wqe_head), GFP_KERNEL);

	if (!qp->sq.wrid || !qp->sq.wr_data || !qp->rq.wrid ||
	    !qp->sq.w_list || !qp->sq.wqe_head) {
		err = -ENOMEM;
		goto err_wrid;
	}
	qp->create_type = MLX5_QP_KERNEL;

	return 0;

err_wrid:
	kvfree(qp->sq.wqe_head);
	kvfree(qp->sq.w_list);
	kvfree(qp->sq.wrid);
	kvfree(qp->sq.wr_data);
	kvfree(qp->rq.wrid);
	mlx5_db_free(dev->mdev, &qp->db);

err_free:
	kvfree(*in);

err_buf:
	mlx5_frag_buf_free(dev->mdev, &qp->buf);
	return err;
}

static void destroy_qp_kernel(struct mlx5_ib_dev *dev, struct mlx5_ib_qp *qp)
{
	kvfree(qp->sq.wqe_head);
	kvfree(qp->sq.w_list);
	kvfree(qp->sq.wrid);
	kvfree(qp->sq.wr_data);
	kvfree(qp->rq.wrid);
	mlx5_db_free(dev->mdev, &qp->db);
	mlx5_frag_buf_free(dev->mdev, &qp->buf);
}

static u32 get_rx_type(struct mlx5_ib_qp *qp, struct ib_qp_init_attr *attr)
{
	if (attr->srq || (attr->qp_type == IB_QPT_XRC_TGT) ||
	    (attr->qp_type == MLX5_IB_QPT_DCI) ||
	    (attr->qp_type == IB_QPT_XRC_INI))
		return MLX5_SRQ_RQ;
	else if (!qp->has_rq)
		return MLX5_ZERO_LEN_RQ;
	else
		return MLX5_NON_ZERO_RQ;
}

static int is_connected(enum ib_qp_type qp_type)
{
	if (qp_type == IB_QPT_RC || qp_type == IB_QPT_UC ||
	    qp_type == MLX5_IB_QPT_DCI)
		return 1;

	return 0;
}

static int create_raw_packet_qp_tis(struct mlx5_ib_dev *dev,
				    struct mlx5_ib_qp *qp,
				    struct mlx5_ib_sq *sq, u32 tdn,
				    struct ib_pd *pd)
{
	u32 in[MLX5_ST_SZ_DW(create_tis_in)] = {0};
	void *tisc = MLX5_ADDR_OF(create_tis_in, in, ctx);

	MLX5_SET(create_tis_in, in, uid, to_mpd(pd)->uid);
	MLX5_SET(tisc, tisc, transport_domain, tdn);
	if (qp->flags & MLX5_IB_QP_UNDERLAY)
		MLX5_SET(tisc, tisc, underlay_qpn, qp->underlay_qpn);

	return mlx5_core_create_tis(dev->mdev, in, sizeof(in), &sq->tisn);
}

static void destroy_raw_packet_qp_tis(struct mlx5_ib_dev *dev,
				      struct mlx5_ib_sq *sq, struct ib_pd *pd)
{
	mlx5_cmd_destroy_tis(dev->mdev, sq->tisn, to_mpd(pd)->uid);
}

static void destroy_flow_rule_vport_sq(struct mlx5_ib_sq *sq)
{
	if (sq->flow_rule)
		mlx5_del_flow_rules(sq->flow_rule);
	sq->flow_rule = NULL;
}

static int create_raw_packet_qp_sq(struct mlx5_ib_dev *dev,
				   struct ib_udata *udata,
				   struct mlx5_ib_sq *sq, void *qpin,
				   struct ib_pd *pd)
{
	struct mlx5_ib_ubuffer *ubuffer = &sq->ubuffer;
	__be64 *pas;
	void *in;
	void *sqc;
	void *qpc = MLX5_ADDR_OF(create_qp_in, qpin, qpc);
	void *wq;
	int inlen;
	int err;
	int page_shift = 0;
	int npages;
	int ncont = 0;
	u32 offset = 0;

	err = mlx5_ib_umem_get(dev, udata, ubuffer->buf_addr, ubuffer->buf_size,
			       &sq->ubuffer.umem, &npages, &page_shift, &ncont,
			       &offset);
	if (err)
		return err;

	inlen = MLX5_ST_SZ_BYTES(create_sq_in) + sizeof(u64) * ncont;
	in = kvzalloc(inlen, GFP_KERNEL);
	if (!in) {
		err = -ENOMEM;
		goto err_umem;
	}

	MLX5_SET(create_sq_in, in, uid, to_mpd(pd)->uid);
	sqc = MLX5_ADDR_OF(create_sq_in, in, ctx);
	MLX5_SET(sqc, sqc, flush_in_error_en, 1);
	if (MLX5_CAP_ETH(dev->mdev, multi_pkt_send_wqe))
		MLX5_SET(sqc, sqc, allow_multi_pkt_send_wqe, 1);
	MLX5_SET(sqc, sqc, state, MLX5_SQC_STATE_RST);
	MLX5_SET(sqc, sqc, user_index, MLX5_GET(qpc, qpc, user_index));
	MLX5_SET(sqc, sqc, cqn, MLX5_GET(qpc, qpc, cqn_snd));
	MLX5_SET(sqc, sqc, tis_lst_sz, 1);
	MLX5_SET(sqc, sqc, tis_num_0, sq->tisn);
	if (MLX5_CAP_GEN(dev->mdev, eth_net_offloads) &&
	    MLX5_CAP_ETH(dev->mdev, swp))
		MLX5_SET(sqc, sqc, allow_swp, 1);

	wq = MLX5_ADDR_OF(sqc, sqc, wq);
	MLX5_SET(wq, wq, wq_type, MLX5_WQ_TYPE_CYCLIC);
	MLX5_SET(wq, wq, pd, MLX5_GET(qpc, qpc, pd));
	MLX5_SET(wq, wq, uar_page, MLX5_GET(qpc, qpc, uar_page));
	MLX5_SET64(wq, wq, dbr_addr, MLX5_GET64(qpc, qpc, dbr_addr));
	MLX5_SET(wq, wq, log_wq_stride, ilog2(MLX5_SEND_WQE_BB));
	MLX5_SET(wq, wq, log_wq_sz, MLX5_GET(qpc, qpc, log_sq_size));
	MLX5_SET(wq, wq, log_wq_pg_sz,  page_shift - MLX5_ADAPTER_PAGE_SHIFT);
	MLX5_SET(wq, wq, page_offset, offset);

	pas = (__be64 *)MLX5_ADDR_OF(wq, wq, pas);
	mlx5_ib_populate_pas(dev, sq->ubuffer.umem, page_shift, pas, 0);

	err = mlx5_core_create_sq_tracked(dev->mdev, in, inlen, &sq->base.mqp);

	kvfree(in);

	if (err)
		goto err_umem;

	return 0;

err_umem:
	ib_umem_release(sq->ubuffer.umem);
	sq->ubuffer.umem = NULL;

	return err;
}

static void destroy_raw_packet_qp_sq(struct mlx5_ib_dev *dev,
				     struct mlx5_ib_sq *sq)
{
	destroy_flow_rule_vport_sq(sq);
	mlx5_core_destroy_sq_tracked(dev->mdev, &sq->base.mqp);
	ib_umem_release(sq->ubuffer.umem);
}

static size_t get_rq_pas_size(void *qpc)
{
	u32 log_page_size = MLX5_GET(qpc, qpc, log_page_size) + 12;
	u32 log_rq_stride = MLX5_GET(qpc, qpc, log_rq_stride);
	u32 log_rq_size   = MLX5_GET(qpc, qpc, log_rq_size);
	u32 page_offset   = MLX5_GET(qpc, qpc, page_offset);
	u32 po_quanta	  = 1 << (log_page_size - 6);
	u32 rq_sz	  = 1 << (log_rq_size + 4 + log_rq_stride);
	u32 page_size	  = 1 << log_page_size;
	u32 rq_sz_po      = rq_sz + (page_offset * po_quanta);
	u32 rq_num_pas	  = (rq_sz_po + page_size - 1) / page_size;

	return rq_num_pas * sizeof(u64);
}

static int create_raw_packet_qp_rq(struct mlx5_ib_dev *dev,
				   struct mlx5_ib_rq *rq, void *qpin,
				   size_t qpinlen, struct ib_pd *pd)
{
	struct mlx5_ib_qp *mqp = rq->base.container_mibqp;
	__be64 *pas;
	__be64 *qp_pas;
	void *in;
	void *rqc;
	void *wq;
	void *qpc = MLX5_ADDR_OF(create_qp_in, qpin, qpc);
	size_t rq_pas_size = get_rq_pas_size(qpc);
	size_t inlen;
	int err;

	if (qpinlen < rq_pas_size + MLX5_BYTE_OFF(create_qp_in, pas))
		return -EINVAL;

	inlen = MLX5_ST_SZ_BYTES(create_rq_in) + rq_pas_size;
	in = kvzalloc(inlen, GFP_KERNEL);
	if (!in)
		return -ENOMEM;

	MLX5_SET(create_rq_in, in, uid, to_mpd(pd)->uid);
	rqc = MLX5_ADDR_OF(create_rq_in, in, ctx);
	if (!(rq->flags & MLX5_IB_RQ_CVLAN_STRIPPING))
		MLX5_SET(rqc, rqc, vsd, 1);
	MLX5_SET(rqc, rqc, mem_rq_type, MLX5_RQC_MEM_RQ_TYPE_MEMORY_RQ_INLINE);
	MLX5_SET(rqc, rqc, state, MLX5_RQC_STATE_RST);
	MLX5_SET(rqc, rqc, flush_in_error_en, 1);
	MLX5_SET(rqc, rqc, user_index, MLX5_GET(qpc, qpc, user_index));
	MLX5_SET(rqc, rqc, cqn, MLX5_GET(qpc, qpc, cqn_rcv));

	if (mqp->flags & MLX5_IB_QP_CAP_SCATTER_FCS)
		MLX5_SET(rqc, rqc, scatter_fcs, 1);

	wq = MLX5_ADDR_OF(rqc, rqc, wq);
	MLX5_SET(wq, wq, wq_type, MLX5_WQ_TYPE_CYCLIC);
	if (rq->flags & MLX5_IB_RQ_PCI_WRITE_END_PADDING)
		MLX5_SET(wq, wq, end_padding_mode, MLX5_WQ_END_PAD_MODE_ALIGN);
	MLX5_SET(wq, wq, page_offset, MLX5_GET(qpc, qpc, page_offset));
	MLX5_SET(wq, wq, pd, MLX5_GET(qpc, qpc, pd));
	MLX5_SET64(wq, wq, dbr_addr, MLX5_GET64(qpc, qpc, dbr_addr));
	MLX5_SET(wq, wq, log_wq_stride, MLX5_GET(qpc, qpc, log_rq_stride) + 4);
	MLX5_SET(wq, wq, log_wq_pg_sz, MLX5_GET(qpc, qpc, log_page_size));
	MLX5_SET(wq, wq, log_wq_sz, MLX5_GET(qpc, qpc, log_rq_size));

	pas = (__be64 *)MLX5_ADDR_OF(wq, wq, pas);
	qp_pas = (__be64 *)MLX5_ADDR_OF(create_qp_in, qpin, pas);
	memcpy(pas, qp_pas, rq_pas_size);

	err = mlx5_core_create_rq_tracked(dev->mdev, in, inlen, &rq->base.mqp);

	kvfree(in);

	return err;
}

static void destroy_raw_packet_qp_rq(struct mlx5_ib_dev *dev,
				     struct mlx5_ib_rq *rq)
{
	mlx5_core_destroy_rq_tracked(dev->mdev, &rq->base.mqp);
}

static bool tunnel_offload_supported(struct mlx5_core_dev *dev)
{
	return  (MLX5_CAP_ETH(dev, tunnel_stateless_vxlan) ||
		 MLX5_CAP_ETH(dev, tunnel_stateless_gre) ||
		 MLX5_CAP_ETH(dev, tunnel_stateless_geneve_rx));
}

static void destroy_raw_packet_qp_tir(struct mlx5_ib_dev *dev,
				      struct mlx5_ib_rq *rq,
				      u32 qp_flags_en,
				      struct ib_pd *pd)
{
	if (qp_flags_en & (MLX5_QP_FLAG_TIR_ALLOW_SELF_LB_UC |
			   MLX5_QP_FLAG_TIR_ALLOW_SELF_LB_MC))
		mlx5_ib_disable_lb(dev, false, true);
	mlx5_cmd_destroy_tir(dev->mdev, rq->tirn, to_mpd(pd)->uid);
}

static int create_raw_packet_qp_tir(struct mlx5_ib_dev *dev,
				    struct mlx5_ib_rq *rq, u32 tdn,
				    u32 *qp_flags_en,
				    struct ib_pd *pd,
				    u32 *out, int outlen)
{
	u8 lb_flag = 0;
	u32 *in;
	void *tirc;
	int inlen;
	int err;

	inlen = MLX5_ST_SZ_BYTES(create_tir_in);
	in = kvzalloc(inlen, GFP_KERNEL);
	if (!in)
		return -ENOMEM;

	MLX5_SET(create_tir_in, in, uid, to_mpd(pd)->uid);
	tirc = MLX5_ADDR_OF(create_tir_in, in, ctx);
	MLX5_SET(tirc, tirc, disp_type, MLX5_TIRC_DISP_TYPE_DIRECT);
	MLX5_SET(tirc, tirc, inline_rqn, rq->base.mqp.qpn);
	MLX5_SET(tirc, tirc, transport_domain, tdn);
	if (*qp_flags_en & MLX5_QP_FLAG_TUNNEL_OFFLOADS)
		MLX5_SET(tirc, tirc, tunneled_offload_en, 1);

	if (*qp_flags_en & MLX5_QP_FLAG_TIR_ALLOW_SELF_LB_UC)
		lb_flag |= MLX5_TIRC_SELF_LB_BLOCK_BLOCK_UNICAST;

	if (*qp_flags_en & MLX5_QP_FLAG_TIR_ALLOW_SELF_LB_MC)
		lb_flag |= MLX5_TIRC_SELF_LB_BLOCK_BLOCK_MULTICAST;

	if (dev->is_rep) {
		lb_flag |= MLX5_TIRC_SELF_LB_BLOCK_BLOCK_UNICAST;
		*qp_flags_en |= MLX5_QP_FLAG_TIR_ALLOW_SELF_LB_UC;
	}

	MLX5_SET(tirc, tirc, self_lb_block, lb_flag);

	err = mlx5_core_create_tir_out(dev->mdev, in, inlen, out, outlen);

	rq->tirn = MLX5_GET(create_tir_out, out, tirn);
	if (!err && MLX5_GET(tirc, tirc, self_lb_block)) {
		err = mlx5_ib_enable_lb(dev, false, true);

		if (err)
			destroy_raw_packet_qp_tir(dev, rq, 0, pd);
	}
	kvfree(in);

	return err;
}

static int create_raw_packet_qp(struct mlx5_ib_dev *dev, struct mlx5_ib_qp *qp,
				u32 *in, size_t inlen,
				struct ib_pd *pd,
				struct ib_udata *udata,
				struct mlx5_ib_create_qp_resp *resp)
{
	struct mlx5_ib_raw_packet_qp *raw_packet_qp = &qp->raw_packet_qp;
	struct mlx5_ib_sq *sq = &raw_packet_qp->sq;
	struct mlx5_ib_rq *rq = &raw_packet_qp->rq;
	struct mlx5_ib_ucontext *mucontext = rdma_udata_to_drv_context(
		udata, struct mlx5_ib_ucontext, ibucontext);
	int err;
	u32 tdn = mucontext->tdn;
	u16 uid = to_mpd(pd)->uid;
	u32 out[MLX5_ST_SZ_DW(create_tir_out)] = {};

	if (qp->sq.wqe_cnt) {
		err = create_raw_packet_qp_tis(dev, qp, sq, tdn, pd);
		if (err)
			return err;

		err = create_raw_packet_qp_sq(dev, udata, sq, in, pd);
		if (err)
			goto err_destroy_tis;

		if (uid) {
			resp->tisn = sq->tisn;
			resp->comp_mask |= MLX5_IB_CREATE_QP_RESP_MASK_TISN;
			resp->sqn = sq->base.mqp.qpn;
			resp->comp_mask |= MLX5_IB_CREATE_QP_RESP_MASK_SQN;
		}

		sq->base.container_mibqp = qp;
		sq->base.mqp.event = mlx5_ib_qp_event;
	}

	if (qp->rq.wqe_cnt) {
		rq->base.container_mibqp = qp;

		if (qp->flags & MLX5_IB_QP_CVLAN_STRIPPING)
			rq->flags |= MLX5_IB_RQ_CVLAN_STRIPPING;
		if (qp->flags & MLX5_IB_QP_PCI_WRITE_END_PADDING)
			rq->flags |= MLX5_IB_RQ_PCI_WRITE_END_PADDING;
		err = create_raw_packet_qp_rq(dev, rq, in, inlen, pd);
		if (err)
			goto err_destroy_sq;

		err = create_raw_packet_qp_tir(
			dev, rq, tdn, &qp->flags_en, pd, out,
			MLX5_ST_SZ_BYTES(create_tir_out));
		if (err)
			goto err_destroy_rq;

		if (uid) {
			resp->rqn = rq->base.mqp.qpn;
			resp->comp_mask |= MLX5_IB_CREATE_QP_RESP_MASK_RQN;
			resp->tirn = rq->tirn;
			resp->comp_mask |= MLX5_IB_CREATE_QP_RESP_MASK_TIRN;
			if (MLX5_CAP_FLOWTABLE_NIC_RX(dev->mdev, sw_owner)) {
				resp->tir_icm_addr = MLX5_GET(
					create_tir_out, out, icm_address_31_0);
				resp->tir_icm_addr |=
					(u64)MLX5_GET(create_tir_out, out,
						      icm_address_39_32)
					<< 32;
				resp->tir_icm_addr |=
					(u64)MLX5_GET(create_tir_out, out,
						      icm_address_63_40)
					<< 40;
				resp->comp_mask |=
					MLX5_IB_CREATE_QP_RESP_MASK_TIR_ICM_ADDR;
			}
		}
	}

	qp->trans_qp.base.mqp.qpn = qp->sq.wqe_cnt ? sq->base.mqp.qpn :
						     rq->base.mqp.qpn;
	err = ib_copy_to_udata(udata, resp, min(udata->outlen, sizeof(*resp)));
	if (err)
		goto err_destroy_tir;

	return 0;

err_destroy_tir:
	destroy_raw_packet_qp_tir(dev, rq, qp->flags_en, pd);
err_destroy_rq:
	destroy_raw_packet_qp_rq(dev, rq);
err_destroy_sq:
	if (!qp->sq.wqe_cnt)
		return err;
	destroy_raw_packet_qp_sq(dev, sq);
err_destroy_tis:
	destroy_raw_packet_qp_tis(dev, sq, pd);

	return err;
}

static void destroy_raw_packet_qp(struct mlx5_ib_dev *dev,
				  struct mlx5_ib_qp *qp)
{
	struct mlx5_ib_raw_packet_qp *raw_packet_qp = &qp->raw_packet_qp;
	struct mlx5_ib_sq *sq = &raw_packet_qp->sq;
	struct mlx5_ib_rq *rq = &raw_packet_qp->rq;

	if (qp->rq.wqe_cnt) {
		destroy_raw_packet_qp_tir(dev, rq, qp->flags_en, qp->ibqp.pd);
		destroy_raw_packet_qp_rq(dev, rq);
	}

	if (qp->sq.wqe_cnt) {
		destroy_raw_packet_qp_sq(dev, sq);
		destroy_raw_packet_qp_tis(dev, sq, qp->ibqp.pd);
	}
}

static void raw_packet_qp_copy_info(struct mlx5_ib_qp *qp,
				    struct mlx5_ib_raw_packet_qp *raw_packet_qp)
{
	struct mlx5_ib_sq *sq = &raw_packet_qp->sq;
	struct mlx5_ib_rq *rq = &raw_packet_qp->rq;

	sq->sq = &qp->sq;
	rq->rq = &qp->rq;
	sq->doorbell = &qp->db;
	rq->doorbell = &qp->db;
}

static void destroy_rss_raw_qp_tir(struct mlx5_ib_dev *dev, struct mlx5_ib_qp *qp)
{
	if (qp->flags_en & (MLX5_QP_FLAG_TIR_ALLOW_SELF_LB_UC |
			    MLX5_QP_FLAG_TIR_ALLOW_SELF_LB_MC))
		mlx5_ib_disable_lb(dev, false, true);
	mlx5_cmd_destroy_tir(dev->mdev, qp->rss_qp.tirn,
			     to_mpd(qp->ibqp.pd)->uid);
}

static int create_rss_raw_qp_tir(struct mlx5_ib_dev *dev, struct mlx5_ib_qp *qp,
				 struct ib_pd *pd,
				 struct ib_qp_init_attr *init_attr,
				 struct ib_udata *udata)
{
	struct mlx5_ib_ucontext *mucontext = rdma_udata_to_drv_context(
		udata, struct mlx5_ib_ucontext, ibucontext);
	struct mlx5_ib_create_qp_resp resp = {};
	int inlen;
	int outlen;
	int err;
	u32 *in;
	u32 *out;
	void *tirc;
	void *hfso;
	u32 selected_fields = 0;
	u32 outer_l4;
	size_t min_resp_len;
	u32 tdn = mucontext->tdn;
	struct mlx5_ib_create_qp_rss ucmd = {};
	size_t required_cmd_sz;
	u8 lb_flag = 0;

	if (init_attr->qp_type != IB_QPT_RAW_PACKET)
		return -EOPNOTSUPP;

	if (init_attr->create_flags || init_attr->send_cq)
		return -EINVAL;

	min_resp_len = offsetof(typeof(resp), bfreg_index) + sizeof(resp.bfreg_index);
	if (udata->outlen < min_resp_len)
		return -EINVAL;

	required_cmd_sz = offsetof(typeof(ucmd), flags) + sizeof(ucmd.flags);
	if (udata->inlen < required_cmd_sz) {
		mlx5_ib_dbg(dev, "invalid inlen\n");
		return -EINVAL;
	}

	if (udata->inlen > sizeof(ucmd) &&
	    !ib_is_udata_cleared(udata, sizeof(ucmd),
				 udata->inlen - sizeof(ucmd))) {
		mlx5_ib_dbg(dev, "inlen is not supported\n");
		return -EOPNOTSUPP;
	}

	if (ib_copy_from_udata(&ucmd, udata, min(sizeof(ucmd), udata->inlen))) {
		mlx5_ib_dbg(dev, "copy failed\n");
		return -EFAULT;
	}

	if (ucmd.comp_mask) {
		mlx5_ib_dbg(dev, "invalid comp mask\n");
		return -EOPNOTSUPP;
	}

	if (ucmd.flags & ~(MLX5_QP_FLAG_TUNNEL_OFFLOADS |
			   MLX5_QP_FLAG_TIR_ALLOW_SELF_LB_UC |
			   MLX5_QP_FLAG_TIR_ALLOW_SELF_LB_MC)) {
		mlx5_ib_dbg(dev, "invalid flags\n");
		return -EOPNOTSUPP;
	}

	if (ucmd.flags & MLX5_QP_FLAG_TUNNEL_OFFLOADS &&
	    !tunnel_offload_supported(dev->mdev)) {
		mlx5_ib_dbg(dev, "tunnel offloads isn't supported\n");
		return -EOPNOTSUPP;
	}

	if (ucmd.rx_hash_fields_mask & MLX5_RX_HASH_INNER &&
	    !(ucmd.flags & MLX5_QP_FLAG_TUNNEL_OFFLOADS)) {
		mlx5_ib_dbg(dev, "Tunnel offloads must be set for inner RSS\n");
		return -EOPNOTSUPP;
	}

	if (ucmd.flags & MLX5_QP_FLAG_TIR_ALLOW_SELF_LB_UC || dev->is_rep) {
		lb_flag |= MLX5_TIRC_SELF_LB_BLOCK_BLOCK_UNICAST;
		qp->flags_en |= MLX5_QP_FLAG_TIR_ALLOW_SELF_LB_UC;
	}

	if (ucmd.flags & MLX5_QP_FLAG_TIR_ALLOW_SELF_LB_MC) {
		lb_flag |= MLX5_TIRC_SELF_LB_BLOCK_BLOCK_MULTICAST;
		qp->flags_en |= MLX5_QP_FLAG_TIR_ALLOW_SELF_LB_MC;
	}

	err = ib_copy_to_udata(udata, &resp, min(udata->outlen, sizeof(resp)));
	if (err) {
		mlx5_ib_dbg(dev, "copy failed\n");
		return -EINVAL;
	}

	inlen = MLX5_ST_SZ_BYTES(create_tir_in);
	outlen = MLX5_ST_SZ_BYTES(create_tir_out);
	in = kvzalloc(inlen + outlen, GFP_KERNEL);
	if (!in)
		return -ENOMEM;

	out = in + MLX5_ST_SZ_DW(create_tir_in);
	MLX5_SET(create_tir_in, in, uid, to_mpd(pd)->uid);
	tirc = MLX5_ADDR_OF(create_tir_in, in, ctx);
	MLX5_SET(tirc, tirc, disp_type,
		 MLX5_TIRC_DISP_TYPE_INDIRECT);
	MLX5_SET(tirc, tirc, indirect_table,
		 init_attr->rwq_ind_tbl->ind_tbl_num);
	MLX5_SET(tirc, tirc, transport_domain, tdn);

	hfso = MLX5_ADDR_OF(tirc, tirc, rx_hash_field_selector_outer);

	if (ucmd.flags & MLX5_QP_FLAG_TUNNEL_OFFLOADS)
		MLX5_SET(tirc, tirc, tunneled_offload_en, 1);

	MLX5_SET(tirc, tirc, self_lb_block, lb_flag);

	if (ucmd.rx_hash_fields_mask & MLX5_RX_HASH_INNER)
		hfso = MLX5_ADDR_OF(tirc, tirc, rx_hash_field_selector_inner);
	else
		hfso = MLX5_ADDR_OF(tirc, tirc, rx_hash_field_selector_outer);

	switch (ucmd.rx_hash_function) {
	case MLX5_RX_HASH_FUNC_TOEPLITZ:
	{
		void *rss_key = MLX5_ADDR_OF(tirc, tirc, rx_hash_toeplitz_key);
		size_t len = MLX5_FLD_SZ_BYTES(tirc, rx_hash_toeplitz_key);

		if (len != ucmd.rx_key_len) {
			err = -EINVAL;
			goto err;
		}

		MLX5_SET(tirc, tirc, rx_hash_fn, MLX5_RX_HASH_FN_TOEPLITZ);
		memcpy(rss_key, ucmd.rx_hash_key, len);
		break;
	}
	default:
		err = -EOPNOTSUPP;
		goto err;
	}

	if (!ucmd.rx_hash_fields_mask) {
		/* special case when this TIR serves as steering entry without hashing */
		if (!init_attr->rwq_ind_tbl->log_ind_tbl_size)
			goto create_tir;
		err = -EINVAL;
		goto err;
	}

	if (((ucmd.rx_hash_fields_mask & MLX5_RX_HASH_SRC_IPV4) ||
	     (ucmd.rx_hash_fields_mask & MLX5_RX_HASH_DST_IPV4)) &&
	     ((ucmd.rx_hash_fields_mask & MLX5_RX_HASH_SRC_IPV6) ||
	     (ucmd.rx_hash_fields_mask & MLX5_RX_HASH_DST_IPV6))) {
		err = -EINVAL;
		goto err;
	}

	/* If none of IPV4 & IPV6 SRC/DST was set - this bit field is ignored */
	if ((ucmd.rx_hash_fields_mask & MLX5_RX_HASH_SRC_IPV4) ||
	    (ucmd.rx_hash_fields_mask & MLX5_RX_HASH_DST_IPV4))
		MLX5_SET(rx_hash_field_select, hfso, l3_prot_type,
			 MLX5_L3_PROT_TYPE_IPV4);
	else if ((ucmd.rx_hash_fields_mask & MLX5_RX_HASH_SRC_IPV6) ||
		 (ucmd.rx_hash_fields_mask & MLX5_RX_HASH_DST_IPV6))
		MLX5_SET(rx_hash_field_select, hfso, l3_prot_type,
			 MLX5_L3_PROT_TYPE_IPV6);

	outer_l4 = ((ucmd.rx_hash_fields_mask & MLX5_RX_HASH_SRC_PORT_TCP) ||
		    (ucmd.rx_hash_fields_mask & MLX5_RX_HASH_DST_PORT_TCP)) << 0 |
		   ((ucmd.rx_hash_fields_mask & MLX5_RX_HASH_SRC_PORT_UDP) ||
		    (ucmd.rx_hash_fields_mask & MLX5_RX_HASH_DST_PORT_UDP)) << 1 |
		   (ucmd.rx_hash_fields_mask & MLX5_RX_HASH_IPSEC_SPI) << 2;

	/* Check that only one l4 protocol is set */
	if (outer_l4 & (outer_l4 - 1)) {
		err = -EINVAL;
		goto err;
	}

	/* If none of TCP & UDP SRC/DST was set - this bit field is ignored */
	if ((ucmd.rx_hash_fields_mask & MLX5_RX_HASH_SRC_PORT_TCP) ||
	    (ucmd.rx_hash_fields_mask & MLX5_RX_HASH_DST_PORT_TCP))
		MLX5_SET(rx_hash_field_select, hfso, l4_prot_type,
			 MLX5_L4_PROT_TYPE_TCP);
	else if ((ucmd.rx_hash_fields_mask & MLX5_RX_HASH_SRC_PORT_UDP) ||
		 (ucmd.rx_hash_fields_mask & MLX5_RX_HASH_DST_PORT_UDP))
		MLX5_SET(rx_hash_field_select, hfso, l4_prot_type,
			 MLX5_L4_PROT_TYPE_UDP);

	if ((ucmd.rx_hash_fields_mask & MLX5_RX_HASH_SRC_IPV4) ||
	    (ucmd.rx_hash_fields_mask & MLX5_RX_HASH_SRC_IPV6))
		selected_fields |= MLX5_HASH_FIELD_SEL_SRC_IP;

	if ((ucmd.rx_hash_fields_mask & MLX5_RX_HASH_DST_IPV4) ||
	    (ucmd.rx_hash_fields_mask & MLX5_RX_HASH_DST_IPV6))
		selected_fields |= MLX5_HASH_FIELD_SEL_DST_IP;

	if ((ucmd.rx_hash_fields_mask & MLX5_RX_HASH_SRC_PORT_TCP) ||
	    (ucmd.rx_hash_fields_mask & MLX5_RX_HASH_SRC_PORT_UDP))
		selected_fields |= MLX5_HASH_FIELD_SEL_L4_SPORT;

	if ((ucmd.rx_hash_fields_mask & MLX5_RX_HASH_DST_PORT_TCP) ||
	    (ucmd.rx_hash_fields_mask & MLX5_RX_HASH_DST_PORT_UDP))
		selected_fields |= MLX5_HASH_FIELD_SEL_L4_DPORT;

	if (ucmd.rx_hash_fields_mask & MLX5_RX_HASH_IPSEC_SPI)
		selected_fields |= MLX5_HASH_FIELD_SEL_IPSEC_SPI;

	MLX5_SET(rx_hash_field_select, hfso, selected_fields, selected_fields);

create_tir:
	err = mlx5_core_create_tir_out(dev->mdev, in, inlen, out, outlen);

	qp->rss_qp.tirn = MLX5_GET(create_tir_out, out, tirn);
	if (!err && MLX5_GET(tirc, tirc, self_lb_block)) {
		err = mlx5_ib_enable_lb(dev, false, true);

		if (err)
			mlx5_cmd_destroy_tir(dev->mdev, qp->rss_qp.tirn,
					     to_mpd(pd)->uid);
	}

	if (err)
		goto err;

	if (mucontext->devx_uid) {
		resp.comp_mask |= MLX5_IB_CREATE_QP_RESP_MASK_TIRN;
		resp.tirn = qp->rss_qp.tirn;
		if (MLX5_CAP_FLOWTABLE_NIC_RX(dev->mdev, sw_owner)) {
			resp.tir_icm_addr =
				MLX5_GET(create_tir_out, out, icm_address_31_0);
			resp.tir_icm_addr |= (u64)MLX5_GET(create_tir_out, out,
							   icm_address_39_32)
					     << 32;
			resp.tir_icm_addr |= (u64)MLX5_GET(create_tir_out, out,
							   icm_address_63_40)
					     << 40;
			resp.comp_mask |=
				MLX5_IB_CREATE_QP_RESP_MASK_TIR_ICM_ADDR;
		}
	}

	err = ib_copy_to_udata(udata, &resp, min(udata->outlen, sizeof(resp)));
	if (err)
		goto err_copy;

	kvfree(in);
	/* qpn is reserved for that QP */
	qp->trans_qp.base.mqp.qpn = 0;
	qp->flags |= MLX5_IB_QP_RSS;
	return 0;

err_copy:
	mlx5_cmd_destroy_tir(dev->mdev, qp->rss_qp.tirn, mucontext->devx_uid);
err:
	kvfree(in);
	return err;
}

static void configure_responder_scat_cqe(struct ib_qp_init_attr *init_attr,
					 void *qpc)
{
	int rcqe_sz;

	if (init_attr->qp_type == MLX5_IB_QPT_DCI)
		return;

	rcqe_sz = mlx5_ib_get_cqe_size(init_attr->recv_cq);

	if (init_attr->qp_type == MLX5_IB_QPT_DCT) {
		if (rcqe_sz == 128)
			MLX5_SET(dctc, qpc, cs_res, MLX5_RES_SCAT_DATA64_CQE);

		return;
	}

	MLX5_SET(qpc, qpc, cs_res,
		 rcqe_sz == 128 ? MLX5_RES_SCAT_DATA64_CQE :
				  MLX5_RES_SCAT_DATA32_CQE);
}

static void configure_requester_scat_cqe(struct mlx5_ib_dev *dev,
					 struct ib_qp_init_attr *init_attr,
					 struct mlx5_ib_create_qp *ucmd,
					 void *qpc)
{
	enum ib_qp_type qpt = init_attr->qp_type;
	int scqe_sz;
	bool allow_scat_cqe = 0;

	if (qpt == IB_QPT_UC || qpt == IB_QPT_UD)
		return;

	if (ucmd)
		allow_scat_cqe = ucmd->flags & MLX5_QP_FLAG_ALLOW_SCATTER_CQE;

	if (!allow_scat_cqe && init_attr->sq_sig_type != IB_SIGNAL_ALL_WR)
		return;

	scqe_sz = mlx5_ib_get_cqe_size(init_attr->send_cq);
	if (scqe_sz == 128) {
		MLX5_SET(qpc, qpc, cs_req, MLX5_REQ_SCAT_DATA64_CQE);
		return;
	}

	if (init_attr->qp_type != MLX5_IB_QPT_DCI ||
	    MLX5_CAP_GEN(dev->mdev, dc_req_scat_data_cqe))
		MLX5_SET(qpc, qpc, cs_req, MLX5_REQ_SCAT_DATA32_CQE);
}

static int atomic_size_to_mode(int size_mask)
{
	/* driver does not support atomic_size > 256B
	 * and does not know how to translate bigger sizes
	 */
	int supported_size_mask = size_mask & 0x1ff;
	int log_max_size;

	if (!supported_size_mask)
		return -EOPNOTSUPP;

	log_max_size = __fls(supported_size_mask);

	if (log_max_size > 3)
		return log_max_size;

	return MLX5_ATOMIC_MODE_8B;
}

static int get_atomic_mode(struct mlx5_ib_dev *dev,
			   enum ib_qp_type qp_type)
{
	u8 atomic_operations = MLX5_CAP_ATOMIC(dev->mdev, atomic_operations);
	u8 atomic = MLX5_CAP_GEN(dev->mdev, atomic);
	int atomic_mode = -EOPNOTSUPP;
	int atomic_size_mask;

	if (!atomic)
		return -EOPNOTSUPP;

	if (qp_type == MLX5_IB_QPT_DCT)
		atomic_size_mask = MLX5_CAP_ATOMIC(dev->mdev, atomic_size_dc);
	else
		atomic_size_mask = MLX5_CAP_ATOMIC(dev->mdev, atomic_size_qp);

	if ((atomic_operations & MLX5_ATOMIC_OPS_EXTENDED_CMP_SWAP) ||
	    (atomic_operations & MLX5_ATOMIC_OPS_EXTENDED_FETCH_ADD))
		atomic_mode = atomic_size_to_mode(atomic_size_mask);

	if (atomic_mode <= 0 &&
	    (atomic_operations & MLX5_ATOMIC_OPS_CMP_SWAP &&
	     atomic_operations & MLX5_ATOMIC_OPS_FETCH_ADD))
		atomic_mode = MLX5_ATOMIC_MODE_IB_COMP;

	return atomic_mode;
}

static inline bool check_flags_mask(uint64_t input, uint64_t supported)
{
	return (input & ~supported) == 0;
}

static int create_qp_common(struct mlx5_ib_dev *dev, struct ib_pd *pd,
			    struct ib_qp_init_attr *init_attr,
			    struct ib_udata *udata, struct mlx5_ib_qp *qp)
{
	struct mlx5_ib_resources *devr = &dev->devr;
	int inlen = MLX5_ST_SZ_BYTES(create_qp_in);
	struct mlx5_core_dev *mdev = dev->mdev;
	struct mlx5_ib_create_qp_resp resp = {};
	struct mlx5_ib_ucontext *ucontext = rdma_udata_to_drv_context(
		udata, struct mlx5_ib_ucontext, ibucontext);
	struct mlx5_ib_cq *send_cq;
	struct mlx5_ib_cq *recv_cq;
	unsigned long flags;
	u32 uidx = MLX5_IB_DEFAULT_UIDX;
	struct mlx5_ib_create_qp ucmd;
	struct mlx5_ib_qp_base *base;
	int mlx5_st;
	void *qpc;
	u32 *in;
	int err;

	mutex_init(&qp->mutex);
	spin_lock_init(&qp->sq.lock);
	spin_lock_init(&qp->rq.lock);

	mlx5_st = to_mlx5_st(init_attr->qp_type);
	if (mlx5_st < 0)
		return -EINVAL;

	if (init_attr->rwq_ind_tbl) {
		if (!udata)
			return -ENOSYS;

		err = create_rss_raw_qp_tir(dev, qp, pd, init_attr, udata);
		return err;
	}

	if (init_attr->create_flags & IB_QP_CREATE_BLOCK_MULTICAST_LOOPBACK) {
		if (!MLX5_CAP_GEN(mdev, block_lb_mc)) {
			mlx5_ib_dbg(dev, "block multicast loopback isn't supported\n");
			return -EINVAL;
		} else {
			qp->flags |= MLX5_IB_QP_BLOCK_MULTICAST_LOOPBACK;
		}
	}

	if (init_attr->create_flags &
			(IB_QP_CREATE_CROSS_CHANNEL |
			 IB_QP_CREATE_MANAGED_SEND |
			 IB_QP_CREATE_MANAGED_RECV)) {
		if (!MLX5_CAP_GEN(mdev, cd)) {
			mlx5_ib_dbg(dev, "cross-channel isn't supported\n");
			return -EINVAL;
		}
		if (init_attr->create_flags & IB_QP_CREATE_CROSS_CHANNEL)
			qp->flags |= MLX5_IB_QP_CROSS_CHANNEL;
		if (init_attr->create_flags & IB_QP_CREATE_MANAGED_SEND)
			qp->flags |= MLX5_IB_QP_MANAGED_SEND;
		if (init_attr->create_flags & IB_QP_CREATE_MANAGED_RECV)
			qp->flags |= MLX5_IB_QP_MANAGED_RECV;
	}

	if (init_attr->qp_type == IB_QPT_UD &&
	    (init_attr->create_flags & IB_QP_CREATE_IPOIB_UD_LSO))
		if (!MLX5_CAP_GEN(mdev, ipoib_basic_offloads)) {
			mlx5_ib_dbg(dev, "ipoib UD lso qp isn't supported\n");
			return -EOPNOTSUPP;
		}

	if (init_attr->create_flags & IB_QP_CREATE_SCATTER_FCS) {
		if (init_attr->qp_type != IB_QPT_RAW_PACKET) {
			mlx5_ib_dbg(dev, "Scatter FCS is supported only for Raw Packet QPs");
			return -EOPNOTSUPP;
		}
		if (!MLX5_CAP_GEN(dev->mdev, eth_net_offloads) ||
		    !MLX5_CAP_ETH(dev->mdev, scatter_fcs)) {
			mlx5_ib_dbg(dev, "Scatter FCS isn't supported\n");
			return -EOPNOTSUPP;
		}
		qp->flags |= MLX5_IB_QP_CAP_SCATTER_FCS;
	}

	if (init_attr->sq_sig_type == IB_SIGNAL_ALL_WR)
		qp->sq_signal_bits = MLX5_WQE_CTRL_CQ_UPDATE;

	if (init_attr->create_flags & IB_QP_CREATE_CVLAN_STRIPPING) {
		if (!(MLX5_CAP_GEN(dev->mdev, eth_net_offloads) &&
		      MLX5_CAP_ETH(dev->mdev, vlan_cap)) ||
		    (init_attr->qp_type != IB_QPT_RAW_PACKET))
			return -EOPNOTSUPP;
		qp->flags |= MLX5_IB_QP_CVLAN_STRIPPING;
	}

	if (udata) {
		if (ib_copy_from_udata(&ucmd, udata, sizeof(ucmd))) {
			mlx5_ib_dbg(dev, "copy failed\n");
			return -EFAULT;
		}

		if (!check_flags_mask(ucmd.flags,
				      MLX5_QP_FLAG_ALLOW_SCATTER_CQE |
				      MLX5_QP_FLAG_BFREG_INDEX |
				      MLX5_QP_FLAG_PACKET_BASED_CREDIT_MODE |
				      MLX5_QP_FLAG_SCATTER_CQE |
				      MLX5_QP_FLAG_SIGNATURE |
				      MLX5_QP_FLAG_TIR_ALLOW_SELF_LB_MC |
				      MLX5_QP_FLAG_TIR_ALLOW_SELF_LB_UC |
				      MLX5_QP_FLAG_TUNNEL_OFFLOADS |
				      MLX5_QP_FLAG_TYPE_DCI |
				      MLX5_QP_FLAG_TYPE_DCT))
			return -EINVAL;

		err = get_qp_user_index(ucontext, &ucmd, udata->inlen, &uidx);
		if (err)
			return err;

		qp->wq_sig = !!(ucmd.flags & MLX5_QP_FLAG_SIGNATURE);
		if (MLX5_CAP_GEN(dev->mdev, sctr_data_cqe))
			qp->scat_cqe = !!(ucmd.flags & MLX5_QP_FLAG_SCATTER_CQE);
		if (ucmd.flags & MLX5_QP_FLAG_TUNNEL_OFFLOADS) {
			if (init_attr->qp_type != IB_QPT_RAW_PACKET ||
			    !tunnel_offload_supported(mdev)) {
				mlx5_ib_dbg(dev, "Tunnel offload isn't supported\n");
				return -EOPNOTSUPP;
			}
			qp->flags_en |= MLX5_QP_FLAG_TUNNEL_OFFLOADS;
		}

		if (ucmd.flags & MLX5_QP_FLAG_TIR_ALLOW_SELF_LB_UC) {
			if (init_attr->qp_type != IB_QPT_RAW_PACKET) {
				mlx5_ib_dbg(dev, "Self-LB UC isn't supported\n");
				return -EOPNOTSUPP;
			}
			qp->flags_en |= MLX5_QP_FLAG_TIR_ALLOW_SELF_LB_UC;
		}

		if (ucmd.flags & MLX5_QP_FLAG_TIR_ALLOW_SELF_LB_MC) {
			if (init_attr->qp_type != IB_QPT_RAW_PACKET) {
				mlx5_ib_dbg(dev, "Self-LB UM isn't supported\n");
				return -EOPNOTSUPP;
			}
			qp->flags_en |= MLX5_QP_FLAG_TIR_ALLOW_SELF_LB_MC;
		}

		if (ucmd.flags & MLX5_QP_FLAG_PACKET_BASED_CREDIT_MODE) {
			if (init_attr->qp_type != IB_QPT_RC ||
				!MLX5_CAP_GEN(dev->mdev, qp_packet_based)) {
				mlx5_ib_dbg(dev, "packet based credit mode isn't supported\n");
				return -EOPNOTSUPP;
			}
			qp->flags |= MLX5_IB_QP_PACKET_BASED_CREDIT;
		}

		if (init_attr->create_flags & IB_QP_CREATE_SOURCE_QPN) {
			if (init_attr->qp_type != IB_QPT_UD ||
			    (MLX5_CAP_GEN(dev->mdev, port_type) !=
			     MLX5_CAP_PORT_TYPE_IB) ||
			    !mlx5_get_flow_namespace(dev->mdev, MLX5_FLOW_NAMESPACE_BYPASS)) {
				mlx5_ib_dbg(dev, "Source QP option isn't supported\n");
				return -EOPNOTSUPP;
			}

			qp->flags |= MLX5_IB_QP_UNDERLAY;
			qp->underlay_qpn = init_attr->source_qpn;
		}
	} else {
		qp->wq_sig = !!wq_signature;
	}

	base = (init_attr->qp_type == IB_QPT_RAW_PACKET ||
		qp->flags & MLX5_IB_QP_UNDERLAY) ?
	       &qp->raw_packet_qp.rq.base :
	       &qp->trans_qp.base;

	qp->has_rq = qp_has_rq(init_attr);
	err = set_rq_size(dev, &init_attr->cap, qp->has_rq,
			  qp, udata ? &ucmd : NULL);
	if (err) {
		mlx5_ib_dbg(dev, "err %d\n", err);
		return err;
	}

	if (pd) {
		if (udata) {
			__u32 max_wqes =
				1 << MLX5_CAP_GEN(mdev, log_max_qp_sz);
			mlx5_ib_dbg(dev, "requested sq_wqe_count (%d)\n", ucmd.sq_wqe_count);
			if (ucmd.rq_wqe_shift != qp->rq.wqe_shift ||
			    ucmd.rq_wqe_count != qp->rq.wqe_cnt) {
				mlx5_ib_dbg(dev, "invalid rq params\n");
				return -EINVAL;
			}
			if (ucmd.sq_wqe_count > max_wqes) {
				mlx5_ib_dbg(dev, "requested sq_wqe_count (%d) > max allowed (%d)\n",
					    ucmd.sq_wqe_count, max_wqes);
				return -EINVAL;
			}
			if (init_attr->create_flags &
			    mlx5_ib_create_qp_sqpn_qp1()) {
				mlx5_ib_dbg(dev, "user-space is not allowed to create UD QPs spoofing as QP1\n");
				return -EINVAL;
			}
			err = create_user_qp(dev, pd, qp, udata, init_attr, &in,
					     &resp, &inlen, base);
			if (err)
				mlx5_ib_dbg(dev, "err %d\n", err);
		} else {
			err = create_kernel_qp(dev, init_attr, qp, &in, &inlen,
					       base);
			if (err)
				mlx5_ib_dbg(dev, "err %d\n", err);
		}

		if (err)
			return err;
	} else {
		in = kvzalloc(inlen, GFP_KERNEL);
		if (!in)
			return -ENOMEM;

		qp->create_type = MLX5_QP_EMPTY;
	}

	if (is_sqp(init_attr->qp_type))
		qp->port = init_attr->port_num;

	qpc = MLX5_ADDR_OF(create_qp_in, in, qpc);

	MLX5_SET(qpc, qpc, st, mlx5_st);
	MLX5_SET(qpc, qpc, pm_state, MLX5_QP_PM_MIGRATED);

	if (init_attr->qp_type != MLX5_IB_QPT_REG_UMR)
		MLX5_SET(qpc, qpc, pd, to_mpd(pd ? pd : devr->p0)->pdn);
	else
		MLX5_SET(qpc, qpc, latency_sensitive, 1);


	if (qp->wq_sig)
		MLX5_SET(qpc, qpc, wq_signature, 1);

	if (qp->flags & MLX5_IB_QP_BLOCK_MULTICAST_LOOPBACK)
		MLX5_SET(qpc, qpc, block_lb_mc, 1);

	if (qp->flags & MLX5_IB_QP_CROSS_CHANNEL)
		MLX5_SET(qpc, qpc, cd_master, 1);
	if (qp->flags & MLX5_IB_QP_MANAGED_SEND)
		MLX5_SET(qpc, qpc, cd_slave_send, 1);
	if (qp->flags & MLX5_IB_QP_MANAGED_RECV)
		MLX5_SET(qpc, qpc, cd_slave_receive, 1);
	if (qp->flags & MLX5_IB_QP_PACKET_BASED_CREDIT)
		MLX5_SET(qpc, qpc, req_e2e_credit_mode, 1);
	if (qp->scat_cqe && is_connected(init_attr->qp_type)) {
		configure_responder_scat_cqe(init_attr, qpc);
		configure_requester_scat_cqe(dev, init_attr,
					     udata ? &ucmd : NULL,
					     qpc);
	}

	if (qp->rq.wqe_cnt) {
		MLX5_SET(qpc, qpc, log_rq_stride, qp->rq.wqe_shift - 4);
		MLX5_SET(qpc, qpc, log_rq_size, ilog2(qp->rq.wqe_cnt));
	}

	MLX5_SET(qpc, qpc, rq_type, get_rx_type(qp, init_attr));

	if (qp->sq.wqe_cnt) {
		MLX5_SET(qpc, qpc, log_sq_size, ilog2(qp->sq.wqe_cnt));
	} else {
		MLX5_SET(qpc, qpc, no_sq, 1);
		if (init_attr->srq &&
		    init_attr->srq->srq_type == IB_SRQT_TM)
			MLX5_SET(qpc, qpc, offload_type,
				 MLX5_QPC_OFFLOAD_TYPE_RNDV);
	}

	/* Set default resources */
	switch (init_attr->qp_type) {
	case IB_QPT_XRC_TGT:
		MLX5_SET(qpc, qpc, cqn_rcv, to_mcq(devr->c0)->mcq.cqn);
		MLX5_SET(qpc, qpc, cqn_snd, to_mcq(devr->c0)->mcq.cqn);
		MLX5_SET(qpc, qpc, srqn_rmpn_xrqn, to_msrq(devr->s0)->msrq.srqn);
		MLX5_SET(qpc, qpc, xrcd, to_mxrcd(init_attr->xrcd)->xrcdn);
		break;
	case IB_QPT_XRC_INI:
		MLX5_SET(qpc, qpc, cqn_rcv, to_mcq(devr->c0)->mcq.cqn);
		MLX5_SET(qpc, qpc, xrcd, to_mxrcd(devr->x1)->xrcdn);
		MLX5_SET(qpc, qpc, srqn_rmpn_xrqn, to_msrq(devr->s0)->msrq.srqn);
		break;
	default:
		if (init_attr->srq) {
			MLX5_SET(qpc, qpc, xrcd, to_mxrcd(devr->x0)->xrcdn);
			MLX5_SET(qpc, qpc, srqn_rmpn_xrqn, to_msrq(init_attr->srq)->msrq.srqn);
		} else {
			MLX5_SET(qpc, qpc, xrcd, to_mxrcd(devr->x1)->xrcdn);
			MLX5_SET(qpc, qpc, srqn_rmpn_xrqn, to_msrq(devr->s1)->msrq.srqn);
		}
	}

	if (init_attr->send_cq)
		MLX5_SET(qpc, qpc, cqn_snd, to_mcq(init_attr->send_cq)->mcq.cqn);

	if (init_attr->recv_cq)
		MLX5_SET(qpc, qpc, cqn_rcv, to_mcq(init_attr->recv_cq)->mcq.cqn);

	MLX5_SET64(qpc, qpc, dbr_addr, qp->db.dma);

	/* 0xffffff means we ask to work with cqe version 0 */
	if (MLX5_CAP_GEN(mdev, cqe_version) == MLX5_CQE_VERSION_V1)
		MLX5_SET(qpc, qpc, user_index, uidx);

	/* we use IB_QP_CREATE_IPOIB_UD_LSO to indicates ipoib qp */
	if (init_attr->qp_type == IB_QPT_UD &&
	    (init_attr->create_flags & IB_QP_CREATE_IPOIB_UD_LSO)) {
		MLX5_SET(qpc, qpc, ulp_stateless_offload_mode, 1);
		qp->flags |= MLX5_IB_QP_LSO;
	}

	if (init_attr->create_flags & IB_QP_CREATE_PCI_WRITE_END_PADDING) {
		if (!MLX5_CAP_GEN(dev->mdev, end_pad)) {
			mlx5_ib_dbg(dev, "scatter end padding is not supported\n");
			err = -EOPNOTSUPP;
			goto err;
		} else if (init_attr->qp_type != IB_QPT_RAW_PACKET) {
			MLX5_SET(qpc, qpc, end_padding_mode,
				 MLX5_WQ_END_PAD_MODE_ALIGN);
		} else {
			qp->flags |= MLX5_IB_QP_PCI_WRITE_END_PADDING;
		}
	}

	if (inlen < 0) {
		err = -EINVAL;
		goto err;
	}

	if (init_attr->qp_type == IB_QPT_RAW_PACKET ||
	    qp->flags & MLX5_IB_QP_UNDERLAY) {
		qp->raw_packet_qp.sq.ubuffer.buf_addr = ucmd.sq_buf_addr;
		raw_packet_qp_copy_info(qp, &qp->raw_packet_qp);
		err = create_raw_packet_qp(dev, qp, in, inlen, pd, udata,
					   &resp);
	} else {
		err = mlx5_core_create_qp(dev->mdev, &base->mqp, in, inlen);
	}

	if (err) {
		mlx5_ib_dbg(dev, "create qp failed\n");
		goto err_create;
	}

	kvfree(in);

	base->container_mibqp = qp;
	base->mqp.event = mlx5_ib_qp_event;

	get_cqs(init_attr->qp_type, init_attr->send_cq, init_attr->recv_cq,
		&send_cq, &recv_cq);
	spin_lock_irqsave(&dev->reset_flow_resource_lock, flags);
	mlx5_ib_lock_cqs(send_cq, recv_cq);
	/* Maintain device to QPs access, needed for further handling via reset
	 * flow
	 */
	list_add_tail(&qp->qps_list, &dev->qp_list);
	/* Maintain CQ to QPs access, needed for further handling via reset flow
	 */
	if (send_cq)
		list_add_tail(&qp->cq_send_list, &send_cq->list_send_qp);
	if (recv_cq)
		list_add_tail(&qp->cq_recv_list, &recv_cq->list_recv_qp);
	mlx5_ib_unlock_cqs(send_cq, recv_cq);
	spin_unlock_irqrestore(&dev->reset_flow_resource_lock, flags);

	return 0;

err_create:
	if (qp->create_type == MLX5_QP_USER)
		destroy_qp_user(dev, pd, qp, base, udata);
	else if (qp->create_type == MLX5_QP_KERNEL)
		destroy_qp_kernel(dev, qp);

err:
	kvfree(in);
	return err;
}

static void mlx5_ib_lock_cqs(struct mlx5_ib_cq *send_cq, struct mlx5_ib_cq *recv_cq)
	__acquires(&send_cq->lock) __acquires(&recv_cq->lock)
{
	if (send_cq) {
		if (recv_cq) {
			if (send_cq->mcq.cqn < recv_cq->mcq.cqn)  {
				spin_lock(&send_cq->lock);
				spin_lock_nested(&recv_cq->lock,
						 SINGLE_DEPTH_NESTING);
			} else if (send_cq->mcq.cqn == recv_cq->mcq.cqn) {
				spin_lock(&send_cq->lock);
				__acquire(&recv_cq->lock);
			} else {
				spin_lock(&recv_cq->lock);
				spin_lock_nested(&send_cq->lock,
						 SINGLE_DEPTH_NESTING);
			}
		} else {
			spin_lock(&send_cq->lock);
			__acquire(&recv_cq->lock);
		}
	} else if (recv_cq) {
		spin_lock(&recv_cq->lock);
		__acquire(&send_cq->lock);
	} else {
		__acquire(&send_cq->lock);
		__acquire(&recv_cq->lock);
	}
}

static void mlx5_ib_unlock_cqs(struct mlx5_ib_cq *send_cq, struct mlx5_ib_cq *recv_cq)
	__releases(&send_cq->lock) __releases(&recv_cq->lock)
{
	if (send_cq) {
		if (recv_cq) {
			if (send_cq->mcq.cqn < recv_cq->mcq.cqn)  {
				spin_unlock(&recv_cq->lock);
				spin_unlock(&send_cq->lock);
			} else if (send_cq->mcq.cqn == recv_cq->mcq.cqn) {
				__release(&recv_cq->lock);
				spin_unlock(&send_cq->lock);
			} else {
				spin_unlock(&send_cq->lock);
				spin_unlock(&recv_cq->lock);
			}
		} else {
			__release(&recv_cq->lock);
			spin_unlock(&send_cq->lock);
		}
	} else if (recv_cq) {
		__release(&send_cq->lock);
		spin_unlock(&recv_cq->lock);
	} else {
		__release(&recv_cq->lock);
		__release(&send_cq->lock);
	}
}

static struct mlx5_ib_pd *get_pd(struct mlx5_ib_qp *qp)
{
	return to_mpd(qp->ibqp.pd);
}

static void get_cqs(enum ib_qp_type qp_type,
		    struct ib_cq *ib_send_cq, struct ib_cq *ib_recv_cq,
		    struct mlx5_ib_cq **send_cq, struct mlx5_ib_cq **recv_cq)
{
	switch (qp_type) {
	case IB_QPT_XRC_TGT:
		*send_cq = NULL;
		*recv_cq = NULL;
		break;
	case MLX5_IB_QPT_REG_UMR:
	case IB_QPT_XRC_INI:
		*send_cq = ib_send_cq ? to_mcq(ib_send_cq) : NULL;
		*recv_cq = NULL;
		break;

	case IB_QPT_SMI:
	case MLX5_IB_QPT_HW_GSI:
	case IB_QPT_RC:
	case IB_QPT_UC:
	case IB_QPT_UD:
	case IB_QPT_RAW_IPV6:
	case IB_QPT_RAW_ETHERTYPE:
	case IB_QPT_RAW_PACKET:
		*send_cq = ib_send_cq ? to_mcq(ib_send_cq) : NULL;
		*recv_cq = ib_recv_cq ? to_mcq(ib_recv_cq) : NULL;
		break;

	case IB_QPT_MAX:
	default:
		*send_cq = NULL;
		*recv_cq = NULL;
		break;
	}
}

static int modify_raw_packet_qp(struct mlx5_ib_dev *dev, struct mlx5_ib_qp *qp,
				const struct mlx5_modify_raw_qp_param *raw_qp_param,
				u8 lag_tx_affinity);

static void destroy_qp_common(struct mlx5_ib_dev *dev, struct mlx5_ib_qp *qp,
			      struct ib_udata *udata)
{
	struct mlx5_ib_cq *send_cq, *recv_cq;
	struct mlx5_ib_qp_base *base;
	unsigned long flags;
	int err;

	if (qp->ibqp.rwq_ind_tbl) {
		destroy_rss_raw_qp_tir(dev, qp);
		return;
	}

	base = (qp->ibqp.qp_type == IB_QPT_RAW_PACKET ||
		qp->flags & MLX5_IB_QP_UNDERLAY) ?
	       &qp->raw_packet_qp.rq.base :
	       &qp->trans_qp.base;

	if (qp->state != IB_QPS_RESET) {
		if (qp->ibqp.qp_type != IB_QPT_RAW_PACKET &&
		    !(qp->flags & MLX5_IB_QP_UNDERLAY)) {
			err = mlx5_core_qp_modify(dev->mdev,
						  MLX5_CMD_OP_2RST_QP, 0,
						  NULL, &base->mqp);
		} else {
			struct mlx5_modify_raw_qp_param raw_qp_param = {
				.operation = MLX5_CMD_OP_2RST_QP
			};

			err = modify_raw_packet_qp(dev, qp, &raw_qp_param, 0);
		}
		if (err)
			mlx5_ib_warn(dev, "mlx5_ib: modify QP 0x%06x to RESET failed\n",
				     base->mqp.qpn);
	}

	get_cqs(qp->ibqp.qp_type, qp->ibqp.send_cq, qp->ibqp.recv_cq,
		&send_cq, &recv_cq);

	spin_lock_irqsave(&dev->reset_flow_resource_lock, flags);
	mlx5_ib_lock_cqs(send_cq, recv_cq);
	/* del from lists under both locks above to protect reset flow paths */
	list_del(&qp->qps_list);
	if (send_cq)
		list_del(&qp->cq_send_list);

	if (recv_cq)
		list_del(&qp->cq_recv_list);

	if (qp->create_type == MLX5_QP_KERNEL) {
		__mlx5_ib_cq_clean(recv_cq, base->mqp.qpn,
				   qp->ibqp.srq ? to_msrq(qp->ibqp.srq) : NULL);
		if (send_cq != recv_cq)
			__mlx5_ib_cq_clean(send_cq, base->mqp.qpn,
					   NULL);
	}
	mlx5_ib_unlock_cqs(send_cq, recv_cq);
	spin_unlock_irqrestore(&dev->reset_flow_resource_lock, flags);

	if (qp->ibqp.qp_type == IB_QPT_RAW_PACKET ||
	    qp->flags & MLX5_IB_QP_UNDERLAY) {
		destroy_raw_packet_qp(dev, qp);
	} else {
		err = mlx5_core_destroy_qp(dev->mdev, &base->mqp);
		if (err)
			mlx5_ib_warn(dev, "failed to destroy QP 0x%x\n",
				     base->mqp.qpn);
	}

	if (qp->create_type == MLX5_QP_KERNEL)
		destroy_qp_kernel(dev, qp);
	else if (qp->create_type == MLX5_QP_USER)
		destroy_qp_user(dev, &get_pd(qp)->ibpd, qp, base, udata);
}

static const char *ib_qp_type_str(enum ib_qp_type type)
{
	switch (type) {
	case IB_QPT_SMI:
		return "IB_QPT_SMI";
	case IB_QPT_GSI:
		return "IB_QPT_GSI";
	case IB_QPT_RC:
		return "IB_QPT_RC";
	case IB_QPT_UC:
		return "IB_QPT_UC";
	case IB_QPT_UD:
		return "IB_QPT_UD";
	case IB_QPT_RAW_IPV6:
		return "IB_QPT_RAW_IPV6";
	case IB_QPT_RAW_ETHERTYPE:
		return "IB_QPT_RAW_ETHERTYPE";
	case IB_QPT_XRC_INI:
		return "IB_QPT_XRC_INI";
	case IB_QPT_XRC_TGT:
		return "IB_QPT_XRC_TGT";
	case IB_QPT_RAW_PACKET:
		return "IB_QPT_RAW_PACKET";
	case MLX5_IB_QPT_REG_UMR:
		return "MLX5_IB_QPT_REG_UMR";
	case IB_QPT_DRIVER:
		return "IB_QPT_DRIVER";
	case IB_QPT_MAX:
	default:
		return "Invalid QP type";
	}
}

static struct ib_qp *mlx5_ib_create_dct(struct ib_pd *pd,
					struct ib_qp_init_attr *attr,
					struct mlx5_ib_create_qp *ucmd,
					struct ib_udata *udata)
{
	struct mlx5_ib_ucontext *ucontext = rdma_udata_to_drv_context(
		udata, struct mlx5_ib_ucontext, ibucontext);
	struct mlx5_ib_qp *qp;
	int err = 0;
	u32 uidx = MLX5_IB_DEFAULT_UIDX;
	void *dctc;

	if (!attr->srq || !attr->recv_cq)
		return ERR_PTR(-EINVAL);

	err = get_qp_user_index(ucontext, ucmd, sizeof(*ucmd), &uidx);
	if (err)
		return ERR_PTR(err);

	qp = kzalloc(sizeof(*qp), GFP_KERNEL);
	if (!qp)
		return ERR_PTR(-ENOMEM);

	qp->dct.in = kzalloc(MLX5_ST_SZ_BYTES(create_dct_in), GFP_KERNEL);
	if (!qp->dct.in) {
		err = -ENOMEM;
		goto err_free;
	}

	MLX5_SET(create_dct_in, qp->dct.in, uid, to_mpd(pd)->uid);
	dctc = MLX5_ADDR_OF(create_dct_in, qp->dct.in, dct_context_entry);
	qp->qp_sub_type = MLX5_IB_QPT_DCT;
	MLX5_SET(dctc, dctc, pd, to_mpd(pd)->pdn);
	MLX5_SET(dctc, dctc, srqn_xrqn, to_msrq(attr->srq)->msrq.srqn);
	MLX5_SET(dctc, dctc, cqn, to_mcq(attr->recv_cq)->mcq.cqn);
	MLX5_SET64(dctc, dctc, dc_access_key, ucmd->access_key);
	MLX5_SET(dctc, dctc, user_index, uidx);

	if (ucmd->flags & MLX5_QP_FLAG_SCATTER_CQE)
		configure_responder_scat_cqe(attr, dctc);

	qp->state = IB_QPS_RESET;

	return &qp->ibqp;
err_free:
	kfree(qp);
	return ERR_PTR(err);
}

static int set_mlx_qp_type(struct mlx5_ib_dev *dev,
			   struct ib_qp_init_attr *init_attr,
			   struct mlx5_ib_create_qp *ucmd,
			   struct ib_udata *udata)
{
	enum { MLX_QP_FLAGS = MLX5_QP_FLAG_TYPE_DCT | MLX5_QP_FLAG_TYPE_DCI };
	int err;

	if (!udata)
		return -EINVAL;

	if (udata->inlen < sizeof(*ucmd)) {
		mlx5_ib_dbg(dev, "create_qp user command is smaller than expected\n");
		return -EINVAL;
	}
	err = ib_copy_from_udata(ucmd, udata, sizeof(*ucmd));
	if (err)
		return err;

	if ((ucmd->flags & MLX_QP_FLAGS) == MLX5_QP_FLAG_TYPE_DCI) {
		init_attr->qp_type = MLX5_IB_QPT_DCI;
	} else {
		if ((ucmd->flags & MLX_QP_FLAGS) == MLX5_QP_FLAG_TYPE_DCT) {
			init_attr->qp_type = MLX5_IB_QPT_DCT;
		} else {
			mlx5_ib_dbg(dev, "Invalid QP flags\n");
			return -EINVAL;
		}
	}

	if (!MLX5_CAP_GEN(dev->mdev, dct)) {
		mlx5_ib_dbg(dev, "DC transport is not supported\n");
		return -EOPNOTSUPP;
	}

	return 0;
}

struct ib_qp *mlx5_ib_create_qp(struct ib_pd *pd,
				struct ib_qp_init_attr *verbs_init_attr,
				struct ib_udata *udata)
{
	struct mlx5_ib_dev *dev;
	struct mlx5_ib_qp *qp;
	u16 xrcdn = 0;
	int err;
	struct ib_qp_init_attr mlx_init_attr;
	struct ib_qp_init_attr *init_attr = verbs_init_attr;
	struct mlx5_ib_ucontext *ucontext = rdma_udata_to_drv_context(
		udata, struct mlx5_ib_ucontext, ibucontext);

	if (pd) {
		dev = to_mdev(pd->device);

		if (init_attr->qp_type == IB_QPT_RAW_PACKET) {
			if (!ucontext) {
				mlx5_ib_dbg(dev, "Raw Packet QP is not supported for kernel consumers\n");
				return ERR_PTR(-EINVAL);
			} else if (!ucontext->cqe_version) {
				mlx5_ib_dbg(dev, "Raw Packet QP is only supported for CQE version > 0\n");
				return ERR_PTR(-EINVAL);
			}
		}
	} else {
		/* being cautious here */
		if (init_attr->qp_type != IB_QPT_XRC_TGT &&
		    init_attr->qp_type != MLX5_IB_QPT_REG_UMR) {
			pr_warn("%s: no PD for transport %s\n", __func__,
				ib_qp_type_str(init_attr->qp_type));
			return ERR_PTR(-EINVAL);
		}
		dev = to_mdev(to_mxrcd(init_attr->xrcd)->ibxrcd.device);
	}

	if (init_attr->qp_type == IB_QPT_DRIVER) {
		struct mlx5_ib_create_qp ucmd;

		init_attr = &mlx_init_attr;
		memcpy(init_attr, verbs_init_attr, sizeof(*verbs_init_attr));
		err = set_mlx_qp_type(dev, init_attr, &ucmd, udata);
		if (err)
			return ERR_PTR(err);

		if (init_attr->qp_type == MLX5_IB_QPT_DCI) {
			if (init_attr->cap.max_recv_wr ||
			    init_attr->cap.max_recv_sge) {
				mlx5_ib_dbg(dev, "DCI QP requires zero size receive queue\n");
				return ERR_PTR(-EINVAL);
			}
		} else {
			return mlx5_ib_create_dct(pd, init_attr, &ucmd, udata);
		}
	}

	switch (init_attr->qp_type) {
	case IB_QPT_XRC_TGT:
	case IB_QPT_XRC_INI:
		if (!MLX5_CAP_GEN(dev->mdev, xrc)) {
			mlx5_ib_dbg(dev, "XRC not supported\n");
			return ERR_PTR(-ENOSYS);
		}
		init_attr->recv_cq = NULL;
		if (init_attr->qp_type == IB_QPT_XRC_TGT) {
			xrcdn = to_mxrcd(init_attr->xrcd)->xrcdn;
			init_attr->send_cq = NULL;
		}

		/* fall through */
	case IB_QPT_RAW_PACKET:
	case IB_QPT_RC:
	case IB_QPT_UC:
	case IB_QPT_UD:
	case IB_QPT_SMI:
	case MLX5_IB_QPT_HW_GSI:
	case MLX5_IB_QPT_REG_UMR:
	case MLX5_IB_QPT_DCI:
		qp = kzalloc(sizeof(*qp), GFP_KERNEL);
		if (!qp)
			return ERR_PTR(-ENOMEM);

		err = create_qp_common(dev, pd, init_attr, udata, qp);
		if (err) {
			mlx5_ib_dbg(dev, "create_qp_common failed\n");
			kfree(qp);
			return ERR_PTR(err);
		}

		if (is_qp0(init_attr->qp_type))
			qp->ibqp.qp_num = 0;
		else if (is_qp1(init_attr->qp_type))
			qp->ibqp.qp_num = 1;
		else
			qp->ibqp.qp_num = qp->trans_qp.base.mqp.qpn;

		mlx5_ib_dbg(dev, "ib qpnum 0x%x, mlx qpn 0x%x, rcqn 0x%x, scqn 0x%x\n",
			    qp->ibqp.qp_num, qp->trans_qp.base.mqp.qpn,
			    init_attr->recv_cq ? to_mcq(init_attr->recv_cq)->mcq.cqn : -1,
			    init_attr->send_cq ? to_mcq(init_attr->send_cq)->mcq.cqn : -1);

		qp->trans_qp.xrcdn = xrcdn;

		break;

	case IB_QPT_GSI:
		return mlx5_ib_gsi_create_qp(pd, init_attr);

	case IB_QPT_RAW_IPV6:
	case IB_QPT_RAW_ETHERTYPE:
	case IB_QPT_MAX:
	default:
		mlx5_ib_dbg(dev, "unsupported qp type %d\n",
			    init_attr->qp_type);
		/* Don't support raw QPs */
		return ERR_PTR(-EINVAL);
	}

	if (verbs_init_attr->qp_type == IB_QPT_DRIVER)
		qp->qp_sub_type = init_attr->qp_type;

	return &qp->ibqp;
}

static int mlx5_ib_destroy_dct(struct mlx5_ib_qp *mqp)
{
	struct mlx5_ib_dev *dev = to_mdev(mqp->ibqp.device);

	if (mqp->state == IB_QPS_RTR) {
		int err;

		err = mlx5_core_destroy_dct(dev->mdev, &mqp->dct.mdct);
		if (err) {
			mlx5_ib_warn(dev, "failed to destroy DCT %d\n", err);
			return err;
		}
	}

	kfree(mqp->dct.in);
	kfree(mqp);
	return 0;
}

int mlx5_ib_destroy_qp(struct ib_qp *qp, struct ib_udata *udata)
{
	struct mlx5_ib_dev *dev = to_mdev(qp->device);
	struct mlx5_ib_qp *mqp = to_mqp(qp);

	if (unlikely(qp->qp_type == IB_QPT_GSI))
		return mlx5_ib_gsi_destroy_qp(qp);

	if (mqp->qp_sub_type == MLX5_IB_QPT_DCT)
		return mlx5_ib_destroy_dct(mqp);

	destroy_qp_common(dev, mqp, udata);

	kfree(mqp);

	return 0;
}

static int to_mlx5_access_flags(struct mlx5_ib_qp *qp,
				const struct ib_qp_attr *attr,
				int attr_mask, __be32 *hw_access_flags_be)
{
	u8 dest_rd_atomic;
	u32 access_flags, hw_access_flags = 0;

	struct mlx5_ib_dev *dev = to_mdev(qp->ibqp.device);

	if (attr_mask & IB_QP_MAX_DEST_RD_ATOMIC)
		dest_rd_atomic = attr->max_dest_rd_atomic;
	else
		dest_rd_atomic = qp->trans_qp.resp_depth;

	if (attr_mask & IB_QP_ACCESS_FLAGS)
		access_flags = attr->qp_access_flags;
	else
		access_flags = qp->trans_qp.atomic_rd_en;

	if (!dest_rd_atomic)
		access_flags &= IB_ACCESS_REMOTE_WRITE;

	if (access_flags & IB_ACCESS_REMOTE_READ)
		hw_access_flags |= MLX5_QP_BIT_RRE;
	if (access_flags & IB_ACCESS_REMOTE_ATOMIC) {
		int atomic_mode;

		atomic_mode = get_atomic_mode(dev, qp->ibqp.qp_type);
		if (atomic_mode < 0)
			return -EOPNOTSUPP;

		hw_access_flags |= MLX5_QP_BIT_RAE;
		hw_access_flags |= atomic_mode << MLX5_ATOMIC_MODE_OFFSET;
	}

	if (access_flags & IB_ACCESS_REMOTE_WRITE)
		hw_access_flags |= MLX5_QP_BIT_RWE;

	*hw_access_flags_be = cpu_to_be32(hw_access_flags);

	return 0;
}

enum {
	MLX5_PATH_FLAG_FL	= 1 << 0,
	MLX5_PATH_FLAG_FREE_AR	= 1 << 1,
	MLX5_PATH_FLAG_COUNTER	= 1 << 2,
};

static int ib_rate_to_mlx5(struct mlx5_ib_dev *dev, u8 rate)
{
	if (rate == IB_RATE_PORT_CURRENT)
		return 0;

	if (rate < IB_RATE_2_5_GBPS || rate > IB_RATE_600_GBPS)
		return -EINVAL;

	while (rate != IB_RATE_PORT_CURRENT &&
	       !(1 << (rate + MLX5_STAT_RATE_OFFSET) &
		 MLX5_CAP_GEN(dev->mdev, stat_rate_support)))
		--rate;

	return rate ? rate + MLX5_STAT_RATE_OFFSET : rate;
}

static int modify_raw_packet_eth_prio(struct mlx5_core_dev *dev,
				      struct mlx5_ib_sq *sq, u8 sl,
				      struct ib_pd *pd)
{
	void *in;
	void *tisc;
	int inlen;
	int err;

	inlen = MLX5_ST_SZ_BYTES(modify_tis_in);
	in = kvzalloc(inlen, GFP_KERNEL);
	if (!in)
		return -ENOMEM;

	MLX5_SET(modify_tis_in, in, bitmask.prio, 1);
	MLX5_SET(modify_tis_in, in, uid, to_mpd(pd)->uid);

	tisc = MLX5_ADDR_OF(modify_tis_in, in, ctx);
	MLX5_SET(tisc, tisc, prio, ((sl & 0x7) << 1));

	err = mlx5_core_modify_tis(dev, sq->tisn, in, inlen);

	kvfree(in);

	return err;
}

static int modify_raw_packet_tx_affinity(struct mlx5_core_dev *dev,
					 struct mlx5_ib_sq *sq, u8 tx_affinity,
					 struct ib_pd *pd)
{
	void *in;
	void *tisc;
	int inlen;
	int err;

	inlen = MLX5_ST_SZ_BYTES(modify_tis_in);
	in = kvzalloc(inlen, GFP_KERNEL);
	if (!in)
		return -ENOMEM;

	MLX5_SET(modify_tis_in, in, bitmask.lag_tx_port_affinity, 1);
	MLX5_SET(modify_tis_in, in, uid, to_mpd(pd)->uid);

	tisc = MLX5_ADDR_OF(modify_tis_in, in, ctx);
	MLX5_SET(tisc, tisc, lag_tx_port_affinity, tx_affinity);

	err = mlx5_core_modify_tis(dev, sq->tisn, in, inlen);

	kvfree(in);

	return err;
}

static int mlx5_set_path(struct mlx5_ib_dev *dev, struct mlx5_ib_qp *qp,
			 const struct rdma_ah_attr *ah,
			 struct mlx5_qp_path *path, u8 port, int attr_mask,
			 u32 path_flags, const struct ib_qp_attr *attr,
			 bool alt)
{
	const struct ib_global_route *grh = rdma_ah_read_grh(ah);
	int err;
	enum ib_gid_type gid_type;
	u8 ah_flags = rdma_ah_get_ah_flags(ah);
	u8 sl = rdma_ah_get_sl(ah);

	if (attr_mask & IB_QP_PKEY_INDEX)
		path->pkey_index = cpu_to_be16(alt ? attr->alt_pkey_index :
						     attr->pkey_index);

	if (ah_flags & IB_AH_GRH) {
		if (grh->sgid_index >=
		    dev->mdev->port_caps[port - 1].gid_table_len) {
			pr_err("sgid_index (%u) too large. max is %d\n",
			       grh->sgid_index,
			       dev->mdev->port_caps[port - 1].gid_table_len);
			return -EINVAL;
		}
	}

	if (ah->type == RDMA_AH_ATTR_TYPE_ROCE) {
		if (!(ah_flags & IB_AH_GRH))
			return -EINVAL;

		memcpy(path->rmac, ah->roce.dmac, sizeof(ah->roce.dmac));
		if (qp->ibqp.qp_type == IB_QPT_RC ||
		    qp->ibqp.qp_type == IB_QPT_UC ||
		    qp->ibqp.qp_type == IB_QPT_XRC_INI ||
		    qp->ibqp.qp_type == IB_QPT_XRC_TGT)
			path->udp_sport =
				mlx5_get_roce_udp_sport(dev, ah->grh.sgid_attr);
		path->dci_cfi_prio_sl = (sl & 0x7) << 4;
		gid_type = ah->grh.sgid_attr->gid_type;
		if (gid_type == IB_GID_TYPE_ROCE_UDP_ENCAP)
			path->ecn_dscp = (grh->traffic_class >> 2) & 0x3f;
	} else {
		path->fl_free_ar = (path_flags & MLX5_PATH_FLAG_FL) ? 0x80 : 0;
		path->fl_free_ar |=
			(path_flags & MLX5_PATH_FLAG_FREE_AR) ? 0x40 : 0;
		path->rlid = cpu_to_be16(rdma_ah_get_dlid(ah));
		path->grh_mlid = rdma_ah_get_path_bits(ah) & 0x7f;
		if (ah_flags & IB_AH_GRH)
			path->grh_mlid	|= 1 << 7;
		path->dci_cfi_prio_sl = sl & 0xf;
	}

	if (ah_flags & IB_AH_GRH) {
		path->mgid_index = grh->sgid_index;
		path->hop_limit  = grh->hop_limit;
		path->tclass_flowlabel =
			cpu_to_be32((grh->traffic_class << 20) |
				    (grh->flow_label));
		memcpy(path->rgid, grh->dgid.raw, 16);
	}

	err = ib_rate_to_mlx5(dev, rdma_ah_get_static_rate(ah));
	if (err < 0)
		return err;
	path->static_rate = err;
	path->port = port;

	if (attr_mask & IB_QP_TIMEOUT)
		path->ackto_lt = (alt ? attr->alt_timeout : attr->timeout) << 3;

	if ((qp->ibqp.qp_type == IB_QPT_RAW_PACKET) && qp->sq.wqe_cnt)
		return modify_raw_packet_eth_prio(dev->mdev,
						  &qp->raw_packet_qp.sq,
						  sl & 0xf, qp->ibqp.pd);

	return 0;
}

static enum mlx5_qp_optpar opt_mask[MLX5_QP_NUM_STATE][MLX5_QP_NUM_STATE][MLX5_QP_ST_MAX] = {
	[MLX5_QP_STATE_INIT] = {
		[MLX5_QP_STATE_INIT] = {
			[MLX5_QP_ST_RC] = MLX5_QP_OPTPAR_RRE		|
					  MLX5_QP_OPTPAR_RAE		|
					  MLX5_QP_OPTPAR_RWE		|
					  MLX5_QP_OPTPAR_PKEY_INDEX	|
					  MLX5_QP_OPTPAR_PRI_PORT,
			[MLX5_QP_ST_UC] = MLX5_QP_OPTPAR_RWE		|
					  MLX5_QP_OPTPAR_PKEY_INDEX	|
					  MLX5_QP_OPTPAR_PRI_PORT,
			[MLX5_QP_ST_UD] = MLX5_QP_OPTPAR_PKEY_INDEX	|
					  MLX5_QP_OPTPAR_Q_KEY		|
					  MLX5_QP_OPTPAR_PRI_PORT,
			[MLX5_QP_ST_XRC] = MLX5_QP_OPTPAR_RRE		|
					  MLX5_QP_OPTPAR_RAE		|
					  MLX5_QP_OPTPAR_RWE		|
					  MLX5_QP_OPTPAR_PKEY_INDEX	|
					  MLX5_QP_OPTPAR_PRI_PORT,
		},
		[MLX5_QP_STATE_RTR] = {
			[MLX5_QP_ST_RC] = MLX5_QP_OPTPAR_ALT_ADDR_PATH  |
					  MLX5_QP_OPTPAR_RRE            |
					  MLX5_QP_OPTPAR_RAE            |
					  MLX5_QP_OPTPAR_RWE            |
					  MLX5_QP_OPTPAR_PKEY_INDEX,
			[MLX5_QP_ST_UC] = MLX5_QP_OPTPAR_ALT_ADDR_PATH  |
					  MLX5_QP_OPTPAR_RWE            |
					  MLX5_QP_OPTPAR_PKEY_INDEX,
			[MLX5_QP_ST_UD] = MLX5_QP_OPTPAR_PKEY_INDEX     |
					  MLX5_QP_OPTPAR_Q_KEY,
			[MLX5_QP_ST_MLX] = MLX5_QP_OPTPAR_PKEY_INDEX	|
					   MLX5_QP_OPTPAR_Q_KEY,
			[MLX5_QP_ST_XRC] = MLX5_QP_OPTPAR_ALT_ADDR_PATH |
					  MLX5_QP_OPTPAR_RRE            |
					  MLX5_QP_OPTPAR_RAE            |
					  MLX5_QP_OPTPAR_RWE            |
					  MLX5_QP_OPTPAR_PKEY_INDEX,
		},
	},
	[MLX5_QP_STATE_RTR] = {
		[MLX5_QP_STATE_RTS] = {
			[MLX5_QP_ST_RC] = MLX5_QP_OPTPAR_ALT_ADDR_PATH	|
					  MLX5_QP_OPTPAR_RRE		|
					  MLX5_QP_OPTPAR_RAE		|
					  MLX5_QP_OPTPAR_RWE		|
					  MLX5_QP_OPTPAR_PM_STATE	|
					  MLX5_QP_OPTPAR_RNR_TIMEOUT,
			[MLX5_QP_ST_UC] = MLX5_QP_OPTPAR_ALT_ADDR_PATH	|
					  MLX5_QP_OPTPAR_RWE		|
					  MLX5_QP_OPTPAR_PM_STATE,
			[MLX5_QP_ST_UD] = MLX5_QP_OPTPAR_Q_KEY,
			[MLX5_QP_ST_XRC] = MLX5_QP_OPTPAR_ALT_ADDR_PATH	|
					  MLX5_QP_OPTPAR_RRE		|
					  MLX5_QP_OPTPAR_RAE		|
					  MLX5_QP_OPTPAR_RWE		|
					  MLX5_QP_OPTPAR_PM_STATE	|
					  MLX5_QP_OPTPAR_RNR_TIMEOUT,
		},
	},
	[MLX5_QP_STATE_RTS] = {
		[MLX5_QP_STATE_RTS] = {
			[MLX5_QP_ST_RC] = MLX5_QP_OPTPAR_RRE		|
					  MLX5_QP_OPTPAR_RAE		|
					  MLX5_QP_OPTPAR_RWE		|
					  MLX5_QP_OPTPAR_RNR_TIMEOUT	|
					  MLX5_QP_OPTPAR_PM_STATE	|
					  MLX5_QP_OPTPAR_ALT_ADDR_PATH,
			[MLX5_QP_ST_UC] = MLX5_QP_OPTPAR_RWE		|
					  MLX5_QP_OPTPAR_PM_STATE	|
					  MLX5_QP_OPTPAR_ALT_ADDR_PATH,
			[MLX5_QP_ST_UD] = MLX5_QP_OPTPAR_Q_KEY		|
					  MLX5_QP_OPTPAR_SRQN		|
					  MLX5_QP_OPTPAR_CQN_RCV,
			[MLX5_QP_ST_XRC] = MLX5_QP_OPTPAR_RRE		|
					  MLX5_QP_OPTPAR_RAE		|
					  MLX5_QP_OPTPAR_RWE		|
					  MLX5_QP_OPTPAR_RNR_TIMEOUT	|
					  MLX5_QP_OPTPAR_PM_STATE	|
					  MLX5_QP_OPTPAR_ALT_ADDR_PATH,
		},
	},
	[MLX5_QP_STATE_SQER] = {
		[MLX5_QP_STATE_RTS] = {
			[MLX5_QP_ST_UD]	 = MLX5_QP_OPTPAR_Q_KEY,
			[MLX5_QP_ST_MLX] = MLX5_QP_OPTPAR_Q_KEY,
			[MLX5_QP_ST_UC]	 = MLX5_QP_OPTPAR_RWE,
			[MLX5_QP_ST_RC]	 = MLX5_QP_OPTPAR_RNR_TIMEOUT	|
					   MLX5_QP_OPTPAR_RWE		|
					   MLX5_QP_OPTPAR_RAE		|
					   MLX5_QP_OPTPAR_RRE,
			[MLX5_QP_ST_XRC]  = MLX5_QP_OPTPAR_RNR_TIMEOUT	|
					   MLX5_QP_OPTPAR_RWE		|
					   MLX5_QP_OPTPAR_RAE		|
					   MLX5_QP_OPTPAR_RRE,
		},
	},
};

static int ib_nr_to_mlx5_nr(int ib_mask)
{
	switch (ib_mask) {
	case IB_QP_STATE:
		return 0;
	case IB_QP_CUR_STATE:
		return 0;
	case IB_QP_EN_SQD_ASYNC_NOTIFY:
		return 0;
	case IB_QP_ACCESS_FLAGS:
		return MLX5_QP_OPTPAR_RWE | MLX5_QP_OPTPAR_RRE |
			MLX5_QP_OPTPAR_RAE;
	case IB_QP_PKEY_INDEX:
		return MLX5_QP_OPTPAR_PKEY_INDEX;
	case IB_QP_PORT:
		return MLX5_QP_OPTPAR_PRI_PORT;
	case IB_QP_QKEY:
		return MLX5_QP_OPTPAR_Q_KEY;
	case IB_QP_AV:
		return MLX5_QP_OPTPAR_PRIMARY_ADDR_PATH |
			MLX5_QP_OPTPAR_PRI_PORT;
	case IB_QP_PATH_MTU:
		return 0;
	case IB_QP_TIMEOUT:
		return MLX5_QP_OPTPAR_ACK_TIMEOUT;
	case IB_QP_RETRY_CNT:
		return MLX5_QP_OPTPAR_RETRY_COUNT;
	case IB_QP_RNR_RETRY:
		return MLX5_QP_OPTPAR_RNR_RETRY;
	case IB_QP_RQ_PSN:
		return 0;
	case IB_QP_MAX_QP_RD_ATOMIC:
		return MLX5_QP_OPTPAR_SRA_MAX;
	case IB_QP_ALT_PATH:
		return MLX5_QP_OPTPAR_ALT_ADDR_PATH;
	case IB_QP_MIN_RNR_TIMER:
		return MLX5_QP_OPTPAR_RNR_TIMEOUT;
	case IB_QP_SQ_PSN:
		return 0;
	case IB_QP_MAX_DEST_RD_ATOMIC:
		return MLX5_QP_OPTPAR_RRA_MAX | MLX5_QP_OPTPAR_RWE |
			MLX5_QP_OPTPAR_RRE | MLX5_QP_OPTPAR_RAE;
	case IB_QP_PATH_MIG_STATE:
		return MLX5_QP_OPTPAR_PM_STATE;
	case IB_QP_CAP:
		return 0;
	case IB_QP_DEST_QPN:
		return 0;
	}
	return 0;
}

static int ib_mask_to_mlx5_opt(int ib_mask)
{
	int result = 0;
	int i;

	for (i = 0; i < 8 * sizeof(int); i++) {
		if ((1 << i) & ib_mask)
			result |= ib_nr_to_mlx5_nr(1 << i);
	}

	return result;
}

static int modify_raw_packet_qp_rq(
	struct mlx5_ib_dev *dev, struct mlx5_ib_rq *rq, int new_state,
	const struct mlx5_modify_raw_qp_param *raw_qp_param, struct ib_pd *pd)
{
	void *in;
	void *rqc;
	int inlen;
	int err;

	inlen = MLX5_ST_SZ_BYTES(modify_rq_in);
	in = kvzalloc(inlen, GFP_KERNEL);
	if (!in)
		return -ENOMEM;

	MLX5_SET(modify_rq_in, in, rq_state, rq->state);
	MLX5_SET(modify_rq_in, in, uid, to_mpd(pd)->uid);

	rqc = MLX5_ADDR_OF(modify_rq_in, in, ctx);
	MLX5_SET(rqc, rqc, state, new_state);

	if (raw_qp_param->set_mask & MLX5_RAW_QP_MOD_SET_RQ_Q_CTR_ID) {
		if (MLX5_CAP_GEN(dev->mdev, modify_rq_counter_set_id)) {
			MLX5_SET64(modify_rq_in, in, modify_bitmask,
				   MLX5_MODIFY_RQ_IN_MODIFY_BITMASK_RQ_COUNTER_SET_ID);
			MLX5_SET(rqc, rqc, counter_set_id, raw_qp_param->rq_q_ctr_id);
		} else
			dev_info_once(
				&dev->ib_dev.dev,
				"RAW PACKET QP counters are not supported on current FW\n");
	}

	err = mlx5_core_modify_rq(dev->mdev, rq->base.mqp.qpn, in, inlen);
	if (err)
		goto out;

	rq->state = new_state;

out:
	kvfree(in);
	return err;
}

static int modify_raw_packet_qp_sq(
	struct mlx5_core_dev *dev, struct mlx5_ib_sq *sq, int new_state,
	const struct mlx5_modify_raw_qp_param *raw_qp_param, struct ib_pd *pd)
{
	struct mlx5_ib_qp *ibqp = sq->base.container_mibqp;
	struct mlx5_rate_limit old_rl = ibqp->rl;
	struct mlx5_rate_limit new_rl = old_rl;
	bool new_rate_added = false;
	u16 rl_index = 0;
	void *in;
	void *sqc;
	int inlen;
	int err;

	inlen = MLX5_ST_SZ_BYTES(modify_sq_in);
	in = kvzalloc(inlen, GFP_KERNEL);
	if (!in)
		return -ENOMEM;

	MLX5_SET(modify_sq_in, in, uid, to_mpd(pd)->uid);
	MLX5_SET(modify_sq_in, in, sq_state, sq->state);

	sqc = MLX5_ADDR_OF(modify_sq_in, in, ctx);
	MLX5_SET(sqc, sqc, state, new_state);

	if (raw_qp_param->set_mask & MLX5_RAW_QP_RATE_LIMIT) {
		if (new_state != MLX5_SQC_STATE_RDY)
			pr_warn("%s: Rate limit can only be changed when SQ is moving to RDY\n",
				__func__);
		else
			new_rl = raw_qp_param->rl;
	}

	if (!mlx5_rl_are_equal(&old_rl, &new_rl)) {
		if (new_rl.rate) {
			err = mlx5_rl_add_rate(dev, &rl_index, &new_rl);
			if (err) {
				pr_err("Failed configuring rate limit(err %d): \
				       rate %u, max_burst_sz %u, typical_pkt_sz %u\n",
				       err, new_rl.rate, new_rl.max_burst_sz,
				       new_rl.typical_pkt_sz);

				goto out;
			}
			new_rate_added = true;
		}

		MLX5_SET64(modify_sq_in, in, modify_bitmask, 1);
		/* index 0 means no limit */
		MLX5_SET(sqc, sqc, packet_pacing_rate_limit_index, rl_index);
	}

	err = mlx5_core_modify_sq(dev, sq->base.mqp.qpn, in, inlen);
	if (err) {
		/* Remove new rate from table if failed */
		if (new_rate_added)
			mlx5_rl_remove_rate(dev, &new_rl);
		goto out;
	}

	/* Only remove the old rate after new rate was set */
	if ((old_rl.rate &&
	     !mlx5_rl_are_equal(&old_rl, &new_rl)) ||
	    (new_state != MLX5_SQC_STATE_RDY))
		mlx5_rl_remove_rate(dev, &old_rl);

	ibqp->rl = new_rl;
	sq->state = new_state;

out:
	kvfree(in);
	return err;
}

static int modify_raw_packet_qp(struct mlx5_ib_dev *dev, struct mlx5_ib_qp *qp,
				const struct mlx5_modify_raw_qp_param *raw_qp_param,
				u8 tx_affinity)
{
	struct mlx5_ib_raw_packet_qp *raw_packet_qp = &qp->raw_packet_qp;
	struct mlx5_ib_rq *rq = &raw_packet_qp->rq;
	struct mlx5_ib_sq *sq = &raw_packet_qp->sq;
	int modify_rq = !!qp->rq.wqe_cnt;
	int modify_sq = !!qp->sq.wqe_cnt;
	int rq_state;
	int sq_state;
	int err;

	switch (raw_qp_param->operation) {
	case MLX5_CMD_OP_RST2INIT_QP:
		rq_state = MLX5_RQC_STATE_RDY;
		sq_state = MLX5_SQC_STATE_RDY;
		break;
	case MLX5_CMD_OP_2ERR_QP:
		rq_state = MLX5_RQC_STATE_ERR;
		sq_state = MLX5_SQC_STATE_ERR;
		break;
	case MLX5_CMD_OP_2RST_QP:
		rq_state = MLX5_RQC_STATE_RST;
		sq_state = MLX5_SQC_STATE_RST;
		break;
	case MLX5_CMD_OP_RTR2RTS_QP:
	case MLX5_CMD_OP_RTS2RTS_QP:
		if (raw_qp_param->set_mask ==
		    MLX5_RAW_QP_RATE_LIMIT) {
			modify_rq = 0;
			sq_state = sq->state;
		} else {
			return raw_qp_param->set_mask ? -EINVAL : 0;
		}
		break;
	case MLX5_CMD_OP_INIT2INIT_QP:
	case MLX5_CMD_OP_INIT2RTR_QP:
		if (raw_qp_param->set_mask)
			return -EINVAL;
		else
			return 0;
	default:
		WARN_ON(1);
		return -EINVAL;
	}

	if (modify_rq) {
		err =  modify_raw_packet_qp_rq(dev, rq, rq_state, raw_qp_param,
					       qp->ibqp.pd);
		if (err)
			return err;
	}

	if (modify_sq) {
		struct mlx5_flow_handle *flow_rule;

		if (tx_affinity) {
			err = modify_raw_packet_tx_affinity(dev->mdev, sq,
							    tx_affinity,
							    qp->ibqp.pd);
			if (err)
				return err;
		}

		flow_rule = create_flow_rule_vport_sq(dev, sq,
						      raw_qp_param->port);
		if (IS_ERR(flow_rule))
			return PTR_ERR(flow_rule);

		err = modify_raw_packet_qp_sq(dev->mdev, sq, sq_state,
					      raw_qp_param, qp->ibqp.pd);
		if (err) {
			if (flow_rule)
				mlx5_del_flow_rules(flow_rule);
			return err;
		}

		if (flow_rule) {
			destroy_flow_rule_vport_sq(sq);
			sq->flow_rule = flow_rule;
		}

		return err;
	}

	return 0;
}

static unsigned int get_tx_affinity(struct mlx5_ib_dev *dev,
				    struct mlx5_ib_pd *pd,
				    struct mlx5_ib_qp_base *qp_base,
				    u8 port_num, struct ib_udata *udata)
{
	struct mlx5_ib_ucontext *ucontext = rdma_udata_to_drv_context(
		udata, struct mlx5_ib_ucontext, ibucontext);
	unsigned int tx_port_affinity;

	if (ucontext) {
		tx_port_affinity = (unsigned int)atomic_add_return(
					   1, &ucontext->tx_port_affinity) %
					   MLX5_MAX_PORTS +
				   1;
		mlx5_ib_dbg(dev, "Set tx affinity 0x%x to qpn 0x%x ucontext %p\n",
				tx_port_affinity, qp_base->mqp.qpn, ucontext);
	} else {
		tx_port_affinity =
			(unsigned int)atomic_add_return(
				1, &dev->port[port_num].roce.tx_port_affinity) %
				MLX5_MAX_PORTS +
			1;
		mlx5_ib_dbg(dev, "Set tx affinity 0x%x to qpn 0x%x\n",
				tx_port_affinity, qp_base->mqp.qpn);
	}

	return tx_port_affinity;
}

static int __mlx5_ib_qp_set_counter(struct ib_qp *qp,
				    struct rdma_counter *counter)
{
	struct mlx5_ib_dev *dev = to_mdev(qp->device);
	struct mlx5_ib_qp *mqp = to_mqp(qp);
	struct mlx5_qp_context context = {};
	struct mlx5_ib_port *mibport = NULL;
	struct mlx5_ib_qp_base *base;
	u32 set_id;

	if (!MLX5_CAP_GEN(dev->mdev, rts2rts_qp_counters_set_id))
		return 0;

	if (counter) {
		set_id = counter->id;
	} else {
		mibport = &dev->port[mqp->port - 1];
		set_id = mibport->cnts.set_id;
	}

	base = &mqp->trans_qp.base;
	context.qp_counter_set_usr_page &= cpu_to_be32(0xffffff);
	context.qp_counter_set_usr_page |= cpu_to_be32(set_id << 24);
	return mlx5_core_qp_modify(dev->mdev,
				   MLX5_CMD_OP_RTS2RTS_QP,
				   MLX5_QP_OPTPAR_COUNTER_SET_ID,
				   &context, &base->mqp);
}

static int __mlx5_ib_modify_qp(struct ib_qp *ibqp,
			       const struct ib_qp_attr *attr, int attr_mask,
			       enum ib_qp_state cur_state,
			       enum ib_qp_state new_state,
			       const struct mlx5_ib_modify_qp *ucmd,
			       struct ib_udata *udata)
{
	static const u16 optab[MLX5_QP_NUM_STATE][MLX5_QP_NUM_STATE] = {
		[MLX5_QP_STATE_RST] = {
			[MLX5_QP_STATE_RST]	= MLX5_CMD_OP_2RST_QP,
			[MLX5_QP_STATE_ERR]	= MLX5_CMD_OP_2ERR_QP,
			[MLX5_QP_STATE_INIT]	= MLX5_CMD_OP_RST2INIT_QP,
		},
		[MLX5_QP_STATE_INIT]  = {
			[MLX5_QP_STATE_RST]	= MLX5_CMD_OP_2RST_QP,
			[MLX5_QP_STATE_ERR]	= MLX5_CMD_OP_2ERR_QP,
			[MLX5_QP_STATE_INIT]	= MLX5_CMD_OP_INIT2INIT_QP,
			[MLX5_QP_STATE_RTR]	= MLX5_CMD_OP_INIT2RTR_QP,
		},
		[MLX5_QP_STATE_RTR]   = {
			[MLX5_QP_STATE_RST]	= MLX5_CMD_OP_2RST_QP,
			[MLX5_QP_STATE_ERR]	= MLX5_CMD_OP_2ERR_QP,
			[MLX5_QP_STATE_RTS]	= MLX5_CMD_OP_RTR2RTS_QP,
		},
		[MLX5_QP_STATE_RTS]   = {
			[MLX5_QP_STATE_RST]	= MLX5_CMD_OP_2RST_QP,
			[MLX5_QP_STATE_ERR]	= MLX5_CMD_OP_2ERR_QP,
			[MLX5_QP_STATE_RTS]	= MLX5_CMD_OP_RTS2RTS_QP,
		},
		[MLX5_QP_STATE_SQD] = {
			[MLX5_QP_STATE_RST]	= MLX5_CMD_OP_2RST_QP,
			[MLX5_QP_STATE_ERR]	= MLX5_CMD_OP_2ERR_QP,
		},
		[MLX5_QP_STATE_SQER] = {
			[MLX5_QP_STATE_RST]	= MLX5_CMD_OP_2RST_QP,
			[MLX5_QP_STATE_ERR]	= MLX5_CMD_OP_2ERR_QP,
			[MLX5_QP_STATE_RTS]	= MLX5_CMD_OP_SQERR2RTS_QP,
		},
		[MLX5_QP_STATE_ERR] = {
			[MLX5_QP_STATE_RST]	= MLX5_CMD_OP_2RST_QP,
			[MLX5_QP_STATE_ERR]	= MLX5_CMD_OP_2ERR_QP,
		}
	};

	struct mlx5_ib_dev *dev = to_mdev(ibqp->device);
	struct mlx5_ib_qp *qp = to_mqp(ibqp);
	struct mlx5_ib_qp_base *base = &qp->trans_qp.base;
	struct mlx5_ib_cq *send_cq, *recv_cq;
	struct mlx5_qp_context *context;
	struct mlx5_ib_pd *pd;
	struct mlx5_ib_port *mibport = NULL;
	enum mlx5_qp_state mlx5_cur, mlx5_new;
	enum mlx5_qp_optpar optpar;
	u32 set_id = 0;
	int mlx5_st;
	int err;
	u16 op;
	u8 tx_affinity = 0;

	mlx5_st = to_mlx5_st(ibqp->qp_type == IB_QPT_DRIVER ?
			     qp->qp_sub_type : ibqp->qp_type);
	if (mlx5_st < 0)
		return -EINVAL;

	context = kzalloc(sizeof(*context), GFP_KERNEL);
	if (!context)
		return -ENOMEM;

	pd = get_pd(qp);
	context->flags = cpu_to_be32(mlx5_st << 16);

	if (!(attr_mask & IB_QP_PATH_MIG_STATE)) {
		context->flags |= cpu_to_be32(MLX5_QP_PM_MIGRATED << 11);
	} else {
		switch (attr->path_mig_state) {
		case IB_MIG_MIGRATED:
			context->flags |= cpu_to_be32(MLX5_QP_PM_MIGRATED << 11);
			break;
		case IB_MIG_REARM:
			context->flags |= cpu_to_be32(MLX5_QP_PM_REARM << 11);
			break;
		case IB_MIG_ARMED:
			context->flags |= cpu_to_be32(MLX5_QP_PM_ARMED << 11);
			break;
		}
	}

	if ((cur_state == IB_QPS_RESET) && (new_state == IB_QPS_INIT)) {
		if ((ibqp->qp_type == IB_QPT_RC) ||
		    (ibqp->qp_type == IB_QPT_UD &&
		     !(qp->flags & MLX5_IB_QP_SQPN_QP1)) ||
		    (ibqp->qp_type == IB_QPT_UC) ||
		    (ibqp->qp_type == IB_QPT_RAW_PACKET) ||
		    (ibqp->qp_type == IB_QPT_XRC_INI) ||
		    (ibqp->qp_type == IB_QPT_XRC_TGT)) {
			if (dev->lag_active) {
				u8 p = mlx5_core_native_port_num(dev->mdev) - 1;
				tx_affinity = get_tx_affinity(dev, pd, base, p,
							      udata);
				context->flags |= cpu_to_be32(tx_affinity << 24);
			}
		}
	}

	if (is_sqp(ibqp->qp_type)) {
		context->mtu_msgmax = (IB_MTU_256 << 5) | 8;
	} else if ((ibqp->qp_type == IB_QPT_UD &&
		    !(qp->flags & MLX5_IB_QP_UNDERLAY)) ||
		   ibqp->qp_type == MLX5_IB_QPT_REG_UMR) {
		context->mtu_msgmax = (IB_MTU_4096 << 5) | 12;
	} else if (attr_mask & IB_QP_PATH_MTU) {
		if (attr->path_mtu < IB_MTU_256 ||
		    attr->path_mtu > IB_MTU_4096) {
			mlx5_ib_warn(dev, "invalid mtu %d\n", attr->path_mtu);
			err = -EINVAL;
			goto out;
		}
		context->mtu_msgmax = (attr->path_mtu << 5) |
				      (u8)MLX5_CAP_GEN(dev->mdev, log_max_msg);
	}

	if (attr_mask & IB_QP_DEST_QPN)
		context->log_pg_sz_remote_qpn = cpu_to_be32(attr->dest_qp_num);

	if (attr_mask & IB_QP_PKEY_INDEX)
		context->pri_path.pkey_index = cpu_to_be16(attr->pkey_index);

	/* todo implement counter_index functionality */

	if (is_sqp(ibqp->qp_type))
		context->pri_path.port = qp->port;

	if (attr_mask & IB_QP_PORT)
		context->pri_path.port = attr->port_num;

	if (attr_mask & IB_QP_AV) {
		err = mlx5_set_path(dev, qp, &attr->ah_attr, &context->pri_path,
				    attr_mask & IB_QP_PORT ? attr->port_num : qp->port,
				    attr_mask, 0, attr, false);
		if (err)
			goto out;
	}

	if (attr_mask & IB_QP_TIMEOUT)
		context->pri_path.ackto_lt |= attr->timeout << 3;

	if (attr_mask & IB_QP_ALT_PATH) {
		err = mlx5_set_path(dev, qp, &attr->alt_ah_attr,
				    &context->alt_path,
				    attr->alt_port_num,
				    attr_mask | IB_QP_PKEY_INDEX | IB_QP_TIMEOUT,
				    0, attr, true);
		if (err)
			goto out;
	}

	get_cqs(qp->ibqp.qp_type, qp->ibqp.send_cq, qp->ibqp.recv_cq,
		&send_cq, &recv_cq);

	context->flags_pd = cpu_to_be32(pd ? pd->pdn : to_mpd(dev->devr.p0)->pdn);
	context->cqn_send = send_cq ? cpu_to_be32(send_cq->mcq.cqn) : 0;
	context->cqn_recv = recv_cq ? cpu_to_be32(recv_cq->mcq.cqn) : 0;
	context->params1  = cpu_to_be32(MLX5_IB_ACK_REQ_FREQ << 28);

	if (attr_mask & IB_QP_RNR_RETRY)
		context->params1 |= cpu_to_be32(attr->rnr_retry << 13);

	if (attr_mask & IB_QP_RETRY_CNT)
		context->params1 |= cpu_to_be32(attr->retry_cnt << 16);

	if (attr_mask & IB_QP_MAX_QP_RD_ATOMIC) {
		if (attr->max_rd_atomic)
			context->params1 |=
				cpu_to_be32(fls(attr->max_rd_atomic - 1) << 21);
	}

	if (attr_mask & IB_QP_SQ_PSN)
		context->next_send_psn = cpu_to_be32(attr->sq_psn);

	if (attr_mask & IB_QP_MAX_DEST_RD_ATOMIC) {
		if (attr->max_dest_rd_atomic)
			context->params2 |=
				cpu_to_be32(fls(attr->max_dest_rd_atomic - 1) << 21);
	}

	if (attr_mask & (IB_QP_ACCESS_FLAGS | IB_QP_MAX_DEST_RD_ATOMIC)) {
		__be32 access_flags;

		err = to_mlx5_access_flags(qp, attr, attr_mask, &access_flags);
		if (err)
			goto out;

		context->params2 |= access_flags;
	}

	if (attr_mask & IB_QP_MIN_RNR_TIMER)
		context->rnr_nextrecvpsn |= cpu_to_be32(attr->min_rnr_timer << 24);

	if (attr_mask & IB_QP_RQ_PSN)
		context->rnr_nextrecvpsn |= cpu_to_be32(attr->rq_psn);

	if (attr_mask & IB_QP_QKEY)
		context->qkey = cpu_to_be32(attr->qkey);

	if (qp->rq.wqe_cnt && cur_state == IB_QPS_RESET && new_state == IB_QPS_INIT)
		context->db_rec_addr = cpu_to_be64(qp->db.dma);

	if (cur_state == IB_QPS_RESET && new_state == IB_QPS_INIT) {
		u8 port_num = (attr_mask & IB_QP_PORT ? attr->port_num :
			       qp->port) - 1;

		/* Underlay port should be used - index 0 function per port */
		if (qp->flags & MLX5_IB_QP_UNDERLAY)
			port_num = 0;

		mibport = &dev->port[port_num];
		if (ibqp->counter)
			set_id = ibqp->counter->id;
		else
			set_id = mibport->cnts.set_id;
		context->qp_counter_set_usr_page |=
			cpu_to_be32(set_id << 24);
	}

	if (!ibqp->uobject && cur_state == IB_QPS_RESET && new_state == IB_QPS_INIT)
		context->sq_crq_size |= cpu_to_be16(1 << 4);

	if (qp->flags & MLX5_IB_QP_SQPN_QP1)
		context->deth_sqpn = cpu_to_be32(1);

	mlx5_cur = to_mlx5_state(cur_state);
	mlx5_new = to_mlx5_state(new_state);

	if (mlx5_cur >= MLX5_QP_NUM_STATE || mlx5_new >= MLX5_QP_NUM_STATE ||
	    !optab[mlx5_cur][mlx5_new]) {
		err = -EINVAL;
		goto out;
	}

	op = optab[mlx5_cur][mlx5_new];
	optpar = ib_mask_to_mlx5_opt(attr_mask);
	optpar &= opt_mask[mlx5_cur][mlx5_new][mlx5_st];

	if (qp->ibqp.qp_type == IB_QPT_RAW_PACKET ||
	    qp->flags & MLX5_IB_QP_UNDERLAY) {
		struct mlx5_modify_raw_qp_param raw_qp_param = {};

		raw_qp_param.operation = op;
		if (cur_state == IB_QPS_RESET && new_state == IB_QPS_INIT) {
			raw_qp_param.rq_q_ctr_id = set_id;
			raw_qp_param.set_mask |= MLX5_RAW_QP_MOD_SET_RQ_Q_CTR_ID;
		}

		if (attr_mask & IB_QP_PORT)
			raw_qp_param.port = attr->port_num;

		if (attr_mask & IB_QP_RATE_LIMIT) {
			raw_qp_param.rl.rate = attr->rate_limit;

			if (ucmd->burst_info.max_burst_sz) {
				if (attr->rate_limit &&
				    MLX5_CAP_QOS(dev->mdev, packet_pacing_burst_bound)) {
					raw_qp_param.rl.max_burst_sz =
						ucmd->burst_info.max_burst_sz;
				} else {
					err = -EINVAL;
					goto out;
				}
			}

			if (ucmd->burst_info.typical_pkt_sz) {
				if (attr->rate_limit &&
				    MLX5_CAP_QOS(dev->mdev, packet_pacing_typical_size)) {
					raw_qp_param.rl.typical_pkt_sz =
						ucmd->burst_info.typical_pkt_sz;
				} else {
					err = -EINVAL;
					goto out;
				}
			}

			raw_qp_param.set_mask |= MLX5_RAW_QP_RATE_LIMIT;
		}

		err = modify_raw_packet_qp(dev, qp, &raw_qp_param, tx_affinity);
	} else {
		err = mlx5_core_qp_modify(dev->mdev, op, optpar, context,
					  &base->mqp);
	}

	if (err)
		goto out;

	qp->state = new_state;

	if (attr_mask & IB_QP_ACCESS_FLAGS)
		qp->trans_qp.atomic_rd_en = attr->qp_access_flags;
	if (attr_mask & IB_QP_MAX_DEST_RD_ATOMIC)
		qp->trans_qp.resp_depth = attr->max_dest_rd_atomic;
	if (attr_mask & IB_QP_PORT)
		qp->port = attr->port_num;
	if (attr_mask & IB_QP_ALT_PATH)
		qp->trans_qp.alt_port = attr->alt_port_num;

	/*
	 * If we moved a kernel QP to RESET, clean up all old CQ
	 * entries and reinitialize the QP.
	 */
	if (new_state == IB_QPS_RESET &&
	    !ibqp->uobject && ibqp->qp_type != IB_QPT_XRC_TGT) {
		mlx5_ib_cq_clean(recv_cq, base->mqp.qpn,
				 ibqp->srq ? to_msrq(ibqp->srq) : NULL);
		if (send_cq != recv_cq)
			mlx5_ib_cq_clean(send_cq, base->mqp.qpn, NULL);

		qp->rq.head = 0;
		qp->rq.tail = 0;
		qp->sq.head = 0;
		qp->sq.tail = 0;
		qp->sq.cur_post = 0;
		if (qp->sq.wqe_cnt)
			qp->sq.cur_edge = get_sq_edge(&qp->sq, 0);
		qp->db.db[MLX5_RCV_DBR] = 0;
		qp->db.db[MLX5_SND_DBR] = 0;
	}

	if ((new_state == IB_QPS_RTS) && qp->counter_pending) {
		err = __mlx5_ib_qp_set_counter(ibqp, ibqp->counter);
		if (!err)
			qp->counter_pending = 0;
	}

out:
	kfree(context);
	return err;
}

static inline bool is_valid_mask(int mask, int req, int opt)
{
	if ((mask & req) != req)
		return false;

	if (mask & ~(req | opt))
		return false;

	return true;
}

/* check valid transition for driver QP types
 * for now the only QP type that this function supports is DCI
 */
static bool modify_dci_qp_is_ok(enum ib_qp_state cur_state, enum ib_qp_state new_state,
				enum ib_qp_attr_mask attr_mask)
{
	int req = IB_QP_STATE;
	int opt = 0;

	if (new_state == IB_QPS_RESET) {
		return is_valid_mask(attr_mask, req, opt);
	} else if (cur_state == IB_QPS_RESET && new_state == IB_QPS_INIT) {
		req |= IB_QP_PKEY_INDEX | IB_QP_PORT;
		return is_valid_mask(attr_mask, req, opt);
	} else if (cur_state == IB_QPS_INIT && new_state == IB_QPS_INIT) {
		opt = IB_QP_PKEY_INDEX | IB_QP_PORT;
		return is_valid_mask(attr_mask, req, opt);
	} else if (cur_state == IB_QPS_INIT && new_state == IB_QPS_RTR) {
		req |= IB_QP_PATH_MTU;
		opt = IB_QP_PKEY_INDEX | IB_QP_AV;
		return is_valid_mask(attr_mask, req, opt);
	} else if (cur_state == IB_QPS_RTR && new_state == IB_QPS_RTS) {
		req |= IB_QP_TIMEOUT | IB_QP_RETRY_CNT | IB_QP_RNR_RETRY |
		       IB_QP_MAX_QP_RD_ATOMIC | IB_QP_SQ_PSN;
		opt = IB_QP_MIN_RNR_TIMER;
		return is_valid_mask(attr_mask, req, opt);
	} else if (cur_state == IB_QPS_RTS && new_state == IB_QPS_RTS) {
		opt = IB_QP_MIN_RNR_TIMER;
		return is_valid_mask(attr_mask, req, opt);
	} else if (cur_state != IB_QPS_RESET && new_state == IB_QPS_ERR) {
		return is_valid_mask(attr_mask, req, opt);
	}
	return false;
}

/* mlx5_ib_modify_dct: modify a DCT QP
 * valid transitions are:
 * RESET to INIT: must set access_flags, pkey_index and port
 * INIT  to RTR : must set min_rnr_timer, tclass, flow_label,
 *			   mtu, gid_index and hop_limit
 * Other transitions and attributes are illegal
 */
static int mlx5_ib_modify_dct(struct ib_qp *ibqp, struct ib_qp_attr *attr,
			      int attr_mask, struct ib_udata *udata)
{
	struct mlx5_ib_qp *qp = to_mqp(ibqp);
	struct mlx5_ib_dev *dev = to_mdev(ibqp->device);
	enum ib_qp_state cur_state, new_state;
	int err = 0;
	int required = IB_QP_STATE;
	void *dctc;

	if (!(attr_mask & IB_QP_STATE))
		return -EINVAL;

	cur_state = qp->state;
	new_state = attr->qp_state;

	dctc = MLX5_ADDR_OF(create_dct_in, qp->dct.in, dct_context_entry);
	if (cur_state == IB_QPS_RESET && new_state == IB_QPS_INIT) {
		required |= IB_QP_ACCESS_FLAGS | IB_QP_PKEY_INDEX | IB_QP_PORT;
		if (!is_valid_mask(attr_mask, required, 0))
			return -EINVAL;

		if (attr->port_num == 0 ||
		    attr->port_num > MLX5_CAP_GEN(dev->mdev, num_ports)) {
			mlx5_ib_dbg(dev, "invalid port number %d. number of ports is %d\n",
				    attr->port_num, dev->num_ports);
			return -EINVAL;
		}
		if (attr->qp_access_flags & IB_ACCESS_REMOTE_READ)
			MLX5_SET(dctc, dctc, rre, 1);
		if (attr->qp_access_flags & IB_ACCESS_REMOTE_WRITE)
			MLX5_SET(dctc, dctc, rwe, 1);
		if (attr->qp_access_flags & IB_ACCESS_REMOTE_ATOMIC) {
			int atomic_mode;

			atomic_mode = get_atomic_mode(dev, MLX5_IB_QPT_DCT);
			if (atomic_mode < 0)
				return -EOPNOTSUPP;

			MLX5_SET(dctc, dctc, atomic_mode, atomic_mode);
			MLX5_SET(dctc, dctc, rae, 1);
		}
		MLX5_SET(dctc, dctc, pkey_index, attr->pkey_index);
		MLX5_SET(dctc, dctc, port, attr->port_num);
		MLX5_SET(dctc, dctc, counter_set_id, dev->port[attr->port_num - 1].cnts.set_id);

	} else if (cur_state == IB_QPS_INIT && new_state == IB_QPS_RTR) {
		struct mlx5_ib_modify_qp_resp resp = {};
		u32 out[MLX5_ST_SZ_DW(create_dct_out)] = {0};
		u32 min_resp_len = offsetof(typeof(resp), dctn) +
				   sizeof(resp.dctn);

		if (udata->outlen < min_resp_len)
			return -EINVAL;
		resp.response_length = min_resp_len;

		required |= IB_QP_MIN_RNR_TIMER | IB_QP_AV | IB_QP_PATH_MTU;
		if (!is_valid_mask(attr_mask, required, 0))
			return -EINVAL;
		MLX5_SET(dctc, dctc, min_rnr_nak, attr->min_rnr_timer);
		MLX5_SET(dctc, dctc, tclass, attr->ah_attr.grh.traffic_class);
		MLX5_SET(dctc, dctc, flow_label, attr->ah_attr.grh.flow_label);
		MLX5_SET(dctc, dctc, mtu, attr->path_mtu);
		MLX5_SET(dctc, dctc, my_addr_index, attr->ah_attr.grh.sgid_index);
		MLX5_SET(dctc, dctc, hop_limit, attr->ah_attr.grh.hop_limit);

		err = mlx5_core_create_dct(dev->mdev, &qp->dct.mdct, qp->dct.in,
					   MLX5_ST_SZ_BYTES(create_dct_in), out,
					   sizeof(out));
		if (err)
			return err;
		resp.dctn = qp->dct.mdct.mqp.qpn;
		err = ib_copy_to_udata(udata, &resp, resp.response_length);
		if (err) {
			mlx5_core_destroy_dct(dev->mdev, &qp->dct.mdct);
			return err;
		}
	} else {
		mlx5_ib_warn(dev, "Modify DCT: Invalid transition from %d to %d\n", cur_state, new_state);
		return -EINVAL;
	}
	if (err)
		qp->state = IB_QPS_ERR;
	else
		qp->state = new_state;
	return err;
}

int mlx5_ib_modify_qp(struct ib_qp *ibqp, struct ib_qp_attr *attr,
		      int attr_mask, struct ib_udata *udata)
{
	struct mlx5_ib_dev *dev = to_mdev(ibqp->device);
	struct mlx5_ib_qp *qp = to_mqp(ibqp);
	struct mlx5_ib_modify_qp ucmd = {};
	enum ib_qp_type qp_type;
	enum ib_qp_state cur_state, new_state;
	size_t required_cmd_sz;
	int err = -EINVAL;
	int port;

	if (ibqp->rwq_ind_tbl)
		return -ENOSYS;

	if (udata && udata->inlen) {
		required_cmd_sz = offsetof(typeof(ucmd), reserved) +
			sizeof(ucmd.reserved);
		if (udata->inlen < required_cmd_sz)
			return -EINVAL;

		if (udata->inlen > sizeof(ucmd) &&
		    !ib_is_udata_cleared(udata, sizeof(ucmd),
					 udata->inlen - sizeof(ucmd)))
			return -EOPNOTSUPP;

		if (ib_copy_from_udata(&ucmd, udata,
				       min(udata->inlen, sizeof(ucmd))))
			return -EFAULT;

		if (ucmd.comp_mask ||
		    memchr_inv(&ucmd.reserved, 0, sizeof(ucmd.reserved)) ||
		    memchr_inv(&ucmd.burst_info.reserved, 0,
			       sizeof(ucmd.burst_info.reserved)))
			return -EOPNOTSUPP;
	}

	if (unlikely(ibqp->qp_type == IB_QPT_GSI))
		return mlx5_ib_gsi_modify_qp(ibqp, attr, attr_mask);

	if (ibqp->qp_type == IB_QPT_DRIVER)
		qp_type = qp->qp_sub_type;
	else
		qp_type = (unlikely(ibqp->qp_type == MLX5_IB_QPT_HW_GSI)) ?
			IB_QPT_GSI : ibqp->qp_type;

	if (qp_type == MLX5_IB_QPT_DCT)
		return mlx5_ib_modify_dct(ibqp, attr, attr_mask, udata);

	mutex_lock(&qp->mutex);

	cur_state = attr_mask & IB_QP_CUR_STATE ? attr->cur_qp_state : qp->state;
	new_state = attr_mask & IB_QP_STATE ? attr->qp_state : cur_state;

	if (!(cur_state == new_state && cur_state == IB_QPS_RESET)) {
		port = attr_mask & IB_QP_PORT ? attr->port_num : qp->port;
	}

	if (qp->flags & MLX5_IB_QP_UNDERLAY) {
		if (attr_mask & ~(IB_QP_STATE | IB_QP_CUR_STATE)) {
			mlx5_ib_dbg(dev, "invalid attr_mask 0x%x when underlay QP is used\n",
				    attr_mask);
			goto out;
		}
	} else if (qp_type != MLX5_IB_QPT_REG_UMR &&
		   qp_type != MLX5_IB_QPT_DCI &&
		   !ib_modify_qp_is_ok(cur_state, new_state, qp_type,
				       attr_mask)) {
		mlx5_ib_dbg(dev, "invalid QP state transition from %d to %d, qp_type %d, attr_mask 0x%x\n",
			    cur_state, new_state, ibqp->qp_type, attr_mask);
		goto out;
	} else if (qp_type == MLX5_IB_QPT_DCI &&
		   !modify_dci_qp_is_ok(cur_state, new_state, attr_mask)) {
		mlx5_ib_dbg(dev, "invalid QP state transition from %d to %d, qp_type %d, attr_mask 0x%x\n",
			    cur_state, new_state, qp_type, attr_mask);
		goto out;
	}

	if ((attr_mask & IB_QP_PORT) &&
	    (attr->port_num == 0 ||
	     attr->port_num > dev->num_ports)) {
		mlx5_ib_dbg(dev, "invalid port number %d. number of ports is %d\n",
			    attr->port_num, dev->num_ports);
		goto out;
	}

	if (attr_mask & IB_QP_PKEY_INDEX) {
		port = attr_mask & IB_QP_PORT ? attr->port_num : qp->port;
		if (attr->pkey_index >=
		    dev->mdev->port_caps[port - 1].pkey_table_len) {
			mlx5_ib_dbg(dev, "invalid pkey index %d\n",
				    attr->pkey_index);
			goto out;
		}
	}

	if (attr_mask & IB_QP_MAX_QP_RD_ATOMIC &&
	    attr->max_rd_atomic >
	    (1 << MLX5_CAP_GEN(dev->mdev, log_max_ra_res_qp))) {
		mlx5_ib_dbg(dev, "invalid max_rd_atomic value %d\n",
			    attr->max_rd_atomic);
		goto out;
	}

	if (attr_mask & IB_QP_MAX_DEST_RD_ATOMIC &&
	    attr->max_dest_rd_atomic >
	    (1 << MLX5_CAP_GEN(dev->mdev, log_max_ra_req_qp))) {
		mlx5_ib_dbg(dev, "invalid max_dest_rd_atomic value %d\n",
			    attr->max_dest_rd_atomic);
		goto out;
	}

	if (cur_state == new_state && cur_state == IB_QPS_RESET) {
		err = 0;
		goto out;
	}

	err = __mlx5_ib_modify_qp(ibqp, attr, attr_mask, cur_state,
				  new_state, &ucmd, udata);

out:
	mutex_unlock(&qp->mutex);
	return err;
}

static void _handle_post_send_edge(struct mlx5_ib_wq *sq, void **seg,
				   u32 wqe_sz, void **cur_edge)
{
	u32 idx;

	idx = (sq->cur_post + (wqe_sz >> 2)) & (sq->wqe_cnt - 1);
	*cur_edge = get_sq_edge(sq, idx);

	*seg = mlx5_frag_buf_get_wqe(&sq->fbc, idx);
}

/* handle_post_send_edge - Check if we get to SQ edge. If yes, update to the
 * next nearby edge and get new address translation for current WQE position.
 * @sq - SQ buffer.
 * @seg: Current WQE position (16B aligned).
 * @wqe_sz: Total current WQE size [16B].
 * @cur_edge: Updated current edge.
 */
static inline void handle_post_send_edge(struct mlx5_ib_wq *sq, void **seg,
					 u32 wqe_sz, void **cur_edge)
{
	if (likely(*seg != *cur_edge))
		return;

	_handle_post_send_edge(sq, seg, wqe_sz, cur_edge);
}

/* memcpy_send_wqe - copy data from src to WQE and update the relevant WQ's
 * pointers. At the end @seg is aligned to 16B regardless the copied size.
 * @sq - SQ buffer.
 * @cur_edge: Updated current edge.
 * @seg: Current WQE position (16B aligned).
 * @wqe_sz: Total current WQE size [16B].
 * @src: Pointer to copy from.
 * @n: Number of bytes to copy.
 */
static inline void memcpy_send_wqe(struct mlx5_ib_wq *sq, void **cur_edge,
				   void **seg, u32 *wqe_sz, const void *src,
				   size_t n)
{
	while (likely(n)) {
		size_t leftlen = *cur_edge - *seg;
		size_t copysz = min_t(size_t, leftlen, n);
		size_t stride;

		memcpy(*seg, src, copysz);

		n -= copysz;
		src += copysz;
		stride = !n ? ALIGN(copysz, 16) : copysz;
		*seg += stride;
		*wqe_sz += stride >> 4;
		handle_post_send_edge(sq, seg, *wqe_sz, cur_edge);
	}
}

static int mlx5_wq_overflow(struct mlx5_ib_wq *wq, int nreq, struct ib_cq *ib_cq)
{
	struct mlx5_ib_cq *cq;
	unsigned cur;

	cur = wq->head - wq->tail;
	if (likely(cur + nreq < wq->max_post))
		return 0;

	cq = to_mcq(ib_cq);
	spin_lock(&cq->lock);
	cur = wq->head - wq->tail;
	spin_unlock(&cq->lock);

	return cur + nreq >= wq->max_post;
}

static __always_inline void set_raddr_seg(struct mlx5_wqe_raddr_seg *rseg,
					  u64 remote_addr, u32 rkey)
{
	rseg->raddr    = cpu_to_be64(remote_addr);
	rseg->rkey     = cpu_to_be32(rkey);
	rseg->reserved = 0;
}

static void set_eth_seg(const struct ib_send_wr *wr, struct mlx5_ib_qp *qp,
			void **seg, int *size, void **cur_edge)
{
	struct mlx5_wqe_eth_seg *eseg = *seg;

	memset(eseg, 0, sizeof(struct mlx5_wqe_eth_seg));

	if (wr->send_flags & IB_SEND_IP_CSUM)
		eseg->cs_flags = MLX5_ETH_WQE_L3_CSUM |
				 MLX5_ETH_WQE_L4_CSUM;

	if (wr->opcode == IB_WR_LSO) {
		struct ib_ud_wr *ud_wr = container_of(wr, struct ib_ud_wr, wr);
		size_t left, copysz;
		void *pdata = ud_wr->header;
		size_t stride;

		left = ud_wr->hlen;
		eseg->mss = cpu_to_be16(ud_wr->mss);
		eseg->inline_hdr.sz = cpu_to_be16(left);

		/* memcpy_send_wqe should get a 16B align address. Hence, we
		 * first copy up to the current edge and then, if needed,
		 * fall-through to memcpy_send_wqe.
		 */
		copysz = min_t(u64, *cur_edge - (void *)eseg->inline_hdr.start,
			       left);
		memcpy(eseg->inline_hdr.start, pdata, copysz);
		stride = ALIGN(sizeof(struct mlx5_wqe_eth_seg) -
			       sizeof(eseg->inline_hdr.start) + copysz, 16);
		*size += stride / 16;
		*seg += stride;

		if (copysz < left) {
			handle_post_send_edge(&qp->sq, seg, *size, cur_edge);
			left -= copysz;
			pdata += copysz;
			memcpy_send_wqe(&qp->sq, cur_edge, seg, size, pdata,
					left);
		}

		return;
	}

	*seg += sizeof(struct mlx5_wqe_eth_seg);
	*size += sizeof(struct mlx5_wqe_eth_seg) / 16;
}

static void set_datagram_seg(struct mlx5_wqe_datagram_seg *dseg,
			     const struct ib_send_wr *wr)
{
	memcpy(&dseg->av, &to_mah(ud_wr(wr)->ah)->av, sizeof(struct mlx5_av));
	dseg->av.dqp_dct = cpu_to_be32(ud_wr(wr)->remote_qpn | MLX5_EXTENDED_UD_AV);
	dseg->av.key.qkey.qkey = cpu_to_be32(ud_wr(wr)->remote_qkey);
}

static void set_data_ptr_seg(struct mlx5_wqe_data_seg *dseg, struct ib_sge *sg)
{
	dseg->byte_count = cpu_to_be32(sg->length);
	dseg->lkey       = cpu_to_be32(sg->lkey);
	dseg->addr       = cpu_to_be64(sg->addr);
}

static u64 get_xlt_octo(u64 bytes)
{
	return ALIGN(bytes, MLX5_IB_UMR_XLT_ALIGNMENT) /
	       MLX5_IB_UMR_OCTOWORD;
}

static __be64 frwr_mkey_mask(bool atomic)
{
	u64 result;

	result = MLX5_MKEY_MASK_LEN		|
		MLX5_MKEY_MASK_PAGE_SIZE	|
		MLX5_MKEY_MASK_START_ADDR	|
		MLX5_MKEY_MASK_EN_RINVAL	|
		MLX5_MKEY_MASK_KEY		|
		MLX5_MKEY_MASK_LR		|
		MLX5_MKEY_MASK_LW		|
		MLX5_MKEY_MASK_RR		|
		MLX5_MKEY_MASK_RW		|
		MLX5_MKEY_MASK_SMALL_FENCE	|
		MLX5_MKEY_MASK_FREE;

	if (atomic)
		result |= MLX5_MKEY_MASK_A;

	return cpu_to_be64(result);
}

static __be64 sig_mkey_mask(void)
{
	u64 result;

	result = MLX5_MKEY_MASK_LEN		|
		MLX5_MKEY_MASK_PAGE_SIZE	|
		MLX5_MKEY_MASK_START_ADDR	|
		MLX5_MKEY_MASK_EN_SIGERR	|
		MLX5_MKEY_MASK_EN_RINVAL	|
		MLX5_MKEY_MASK_KEY		|
		MLX5_MKEY_MASK_LR		|
		MLX5_MKEY_MASK_LW		|
		MLX5_MKEY_MASK_RR		|
		MLX5_MKEY_MASK_RW		|
		MLX5_MKEY_MASK_SMALL_FENCE	|
		MLX5_MKEY_MASK_FREE		|
		MLX5_MKEY_MASK_BSF_EN;

	return cpu_to_be64(result);
}

static void set_reg_umr_seg(struct mlx5_wqe_umr_ctrl_seg *umr,
<<<<<<< HEAD
			    struct mlx5_ib_mr *mr, u8 flags)
=======
			    struct mlx5_ib_mr *mr, u8 flags, bool atomic)
>>>>>>> bb831786
{
	int size = (mr->ndescs + mr->meta_ndescs) * mr->desc_size;

	memset(umr, 0, sizeof(*umr));

	umr->flags = flags;
	umr->xlt_octowords = cpu_to_be16(get_xlt_octo(size));
	umr->mkey_mask = frwr_mkey_mask(atomic);
}

static void set_linv_umr_seg(struct mlx5_wqe_umr_ctrl_seg *umr)
{
	memset(umr, 0, sizeof(*umr));
	umr->mkey_mask = cpu_to_be64(MLX5_MKEY_MASK_FREE);
	umr->flags = MLX5_UMR_INLINE;
}

static __be64 get_umr_enable_mr_mask(void)
{
	u64 result;

	result = MLX5_MKEY_MASK_KEY |
		 MLX5_MKEY_MASK_FREE;

	return cpu_to_be64(result);
}

static __be64 get_umr_disable_mr_mask(void)
{
	u64 result;

	result = MLX5_MKEY_MASK_FREE;

	return cpu_to_be64(result);
}

static __be64 get_umr_update_translation_mask(void)
{
	u64 result;

	result = MLX5_MKEY_MASK_LEN |
		 MLX5_MKEY_MASK_PAGE_SIZE |
		 MLX5_MKEY_MASK_START_ADDR;

	return cpu_to_be64(result);
}

static __be64 get_umr_update_access_mask(int atomic)
{
	u64 result;

	result = MLX5_MKEY_MASK_LR |
		 MLX5_MKEY_MASK_LW |
		 MLX5_MKEY_MASK_RR |
		 MLX5_MKEY_MASK_RW;

	if (atomic)
		result |= MLX5_MKEY_MASK_A;

	return cpu_to_be64(result);
}

static __be64 get_umr_update_pd_mask(void)
{
	u64 result;

	result = MLX5_MKEY_MASK_PD;

	return cpu_to_be64(result);
}

static int umr_check_mkey_mask(struct mlx5_ib_dev *dev, u64 mask)
{
	if ((mask & MLX5_MKEY_MASK_PAGE_SIZE &&
	     MLX5_CAP_GEN(dev->mdev, umr_modify_entity_size_disabled)) ||
	    (mask & MLX5_MKEY_MASK_A &&
	     MLX5_CAP_GEN(dev->mdev, umr_modify_atomic_disabled)))
		return -EPERM;
	return 0;
}

static int set_reg_umr_segment(struct mlx5_ib_dev *dev,
			       struct mlx5_wqe_umr_ctrl_seg *umr,
			       const struct ib_send_wr *wr, int atomic)
{
	const struct mlx5_umr_wr *umrwr = umr_wr(wr);

	memset(umr, 0, sizeof(*umr));

	if (!umrwr->ignore_free_state) {
		if (wr->send_flags & MLX5_IB_SEND_UMR_FAIL_IF_FREE)
			 /* fail if free */
			umr->flags = MLX5_UMR_CHECK_FREE;
		else
			/* fail if not free */
			umr->flags = MLX5_UMR_CHECK_NOT_FREE;
	}

	umr->xlt_octowords = cpu_to_be16(get_xlt_octo(umrwr->xlt_size));
	if (wr->send_flags & MLX5_IB_SEND_UMR_UPDATE_XLT) {
		u64 offset = get_xlt_octo(umrwr->offset);

		umr->xlt_offset = cpu_to_be16(offset & 0xffff);
		umr->xlt_offset_47_16 = cpu_to_be32(offset >> 16);
		umr->flags |= MLX5_UMR_TRANSLATION_OFFSET_EN;
	}
	if (wr->send_flags & MLX5_IB_SEND_UMR_UPDATE_TRANSLATION)
		umr->mkey_mask |= get_umr_update_translation_mask();
	if (wr->send_flags & MLX5_IB_SEND_UMR_UPDATE_PD_ACCESS) {
		umr->mkey_mask |= get_umr_update_access_mask(atomic);
		umr->mkey_mask |= get_umr_update_pd_mask();
	}
	if (wr->send_flags & MLX5_IB_SEND_UMR_ENABLE_MR)
		umr->mkey_mask |= get_umr_enable_mr_mask();
	if (wr->send_flags & MLX5_IB_SEND_UMR_DISABLE_MR)
		umr->mkey_mask |= get_umr_disable_mr_mask();

	if (!wr->num_sge)
		umr->flags |= MLX5_UMR_INLINE;

	return umr_check_mkey_mask(dev, be64_to_cpu(umr->mkey_mask));
}

static u8 get_umr_flags(int acc)
{
	return (acc & IB_ACCESS_REMOTE_ATOMIC ? MLX5_PERM_ATOMIC       : 0) |
	       (acc & IB_ACCESS_REMOTE_WRITE  ? MLX5_PERM_REMOTE_WRITE : 0) |
	       (acc & IB_ACCESS_REMOTE_READ   ? MLX5_PERM_REMOTE_READ  : 0) |
	       (acc & IB_ACCESS_LOCAL_WRITE   ? MLX5_PERM_LOCAL_WRITE  : 0) |
		MLX5_PERM_LOCAL_READ | MLX5_PERM_UMR_EN;
}

static void set_reg_mkey_seg(struct mlx5_mkey_seg *seg,
			     struct mlx5_ib_mr *mr,
			     u32 key, int access)
{
	int ndescs = ALIGN(mr->ndescs + mr->meta_ndescs, 8) >> 1;

	memset(seg, 0, sizeof(*seg));

	if (mr->access_mode == MLX5_MKC_ACCESS_MODE_MTT)
		seg->log2_page_size = ilog2(mr->ibmr.page_size);
	else if (mr->access_mode == MLX5_MKC_ACCESS_MODE_KLMS)
		/* KLMs take twice the size of MTTs */
		ndescs *= 2;

	seg->flags = get_umr_flags(access) | mr->access_mode;
	seg->qpn_mkey7_0 = cpu_to_be32((key & 0xff) | 0xffffff00);
	seg->flags_pd = cpu_to_be32(MLX5_MKEY_REMOTE_INVAL);
	seg->start_addr = cpu_to_be64(mr->ibmr.iova);
	seg->len = cpu_to_be64(mr->ibmr.length);
	seg->xlt_oct_size = cpu_to_be32(ndescs);
}

static void set_linv_mkey_seg(struct mlx5_mkey_seg *seg)
{
	memset(seg, 0, sizeof(*seg));
	seg->status = MLX5_MKEY_STATUS_FREE;
}

static void set_reg_mkey_segment(struct mlx5_mkey_seg *seg,
				 const struct ib_send_wr *wr)
{
	const struct mlx5_umr_wr *umrwr = umr_wr(wr);

	memset(seg, 0, sizeof(*seg));
	if (wr->send_flags & MLX5_IB_SEND_UMR_DISABLE_MR)
		seg->status = MLX5_MKEY_STATUS_FREE;

	seg->flags = convert_access(umrwr->access_flags);
	if (umrwr->pd)
		seg->flags_pd = cpu_to_be32(to_mpd(umrwr->pd)->pdn);
	if (wr->send_flags & MLX5_IB_SEND_UMR_UPDATE_TRANSLATION &&
	    !umrwr->length)
		seg->flags_pd |= cpu_to_be32(MLX5_MKEY_LEN64);

	seg->start_addr = cpu_to_be64(umrwr->virt_addr);
	seg->len = cpu_to_be64(umrwr->length);
	seg->log2_page_size = umrwr->page_shift;
	seg->qpn_mkey7_0 = cpu_to_be32(0xffffff00 |
				       mlx5_mkey_variant(umrwr->mkey));
}

static void set_reg_data_seg(struct mlx5_wqe_data_seg *dseg,
			     struct mlx5_ib_mr *mr,
			     struct mlx5_ib_pd *pd)
{
	int bcount = mr->desc_size * (mr->ndescs + mr->meta_ndescs);

	dseg->addr = cpu_to_be64(mr->desc_map);
	dseg->byte_count = cpu_to_be32(ALIGN(bcount, 64));
	dseg->lkey = cpu_to_be32(pd->ibpd.local_dma_lkey);
}

static __be32 send_ieth(const struct ib_send_wr *wr)
{
	switch (wr->opcode) {
	case IB_WR_SEND_WITH_IMM:
	case IB_WR_RDMA_WRITE_WITH_IMM:
		return wr->ex.imm_data;

	case IB_WR_SEND_WITH_INV:
		return cpu_to_be32(wr->ex.invalidate_rkey);

	default:
		return 0;
	}
}

static u8 calc_sig(void *wqe, int size)
{
	u8 *p = wqe;
	u8 res = 0;
	int i;

	for (i = 0; i < size; i++)
		res ^= p[i];

	return ~res;
}

static u8 wq_sig(void *wqe)
{
	return calc_sig(wqe, (*((u8 *)wqe + 8) & 0x3f) << 4);
}

static int set_data_inl_seg(struct mlx5_ib_qp *qp, const struct ib_send_wr *wr,
			    void **wqe, int *wqe_sz, void **cur_edge)
{
	struct mlx5_wqe_inline_seg *seg;
	size_t offset;
	int inl = 0;
	int i;

	seg = *wqe;
	*wqe += sizeof(*seg);
	offset = sizeof(*seg);

	for (i = 0; i < wr->num_sge; i++) {
		size_t len  = wr->sg_list[i].length;
		void *addr = (void *)(unsigned long)(wr->sg_list[i].addr);

		inl += len;

		if (unlikely(inl > qp->max_inline_data))
			return -ENOMEM;

		while (likely(len)) {
			size_t leftlen;
			size_t copysz;

			handle_post_send_edge(&qp->sq, wqe,
					      *wqe_sz + (offset >> 4),
					      cur_edge);

			leftlen = *cur_edge - *wqe;
			copysz = min_t(size_t, leftlen, len);

			memcpy(*wqe, addr, copysz);
			len -= copysz;
			addr += copysz;
			*wqe += copysz;
			offset += copysz;
		}
	}

	seg->byte_count = cpu_to_be32(inl | MLX5_INLINE_SEG);

	*wqe_sz +=  ALIGN(inl + sizeof(seg->byte_count), 16) / 16;

	return 0;
}

static u16 prot_field_size(enum ib_signature_type type)
{
	switch (type) {
	case IB_SIG_TYPE_T10_DIF:
		return MLX5_DIF_SIZE;
	default:
		return 0;
	}
}

static u8 bs_selector(int block_size)
{
	switch (block_size) {
	case 512:	    return 0x1;
	case 520:	    return 0x2;
	case 4096:	    return 0x3;
	case 4160:	    return 0x4;
	case 1073741824:    return 0x5;
	default:	    return 0;
	}
}

static void mlx5_fill_inl_bsf(struct ib_sig_domain *domain,
			      struct mlx5_bsf_inl *inl)
{
	/* Valid inline section and allow BSF refresh */
	inl->vld_refresh = cpu_to_be16(MLX5_BSF_INL_VALID |
				       MLX5_BSF_REFRESH_DIF);
	inl->dif_apptag = cpu_to_be16(domain->sig.dif.app_tag);
	inl->dif_reftag = cpu_to_be32(domain->sig.dif.ref_tag);
	/* repeating block */
	inl->rp_inv_seed = MLX5_BSF_REPEAT_BLOCK;
	inl->sig_type = domain->sig.dif.bg_type == IB_T10DIF_CRC ?
			MLX5_DIF_CRC : MLX5_DIF_IPCS;

	if (domain->sig.dif.ref_remap)
		inl->dif_inc_ref_guard_check |= MLX5_BSF_INC_REFTAG;

	if (domain->sig.dif.app_escape) {
		if (domain->sig.dif.ref_escape)
			inl->dif_inc_ref_guard_check |= MLX5_BSF_APPREF_ESCAPE;
		else
			inl->dif_inc_ref_guard_check |= MLX5_BSF_APPTAG_ESCAPE;
	}

	inl->dif_app_bitmask_check =
		cpu_to_be16(domain->sig.dif.apptag_check_mask);
}

static int mlx5_set_bsf(struct ib_mr *sig_mr,
			struct ib_sig_attrs *sig_attrs,
			struct mlx5_bsf *bsf, u32 data_size)
{
	struct mlx5_core_sig_ctx *msig = to_mmr(sig_mr)->sig;
	struct mlx5_bsf_basic *basic = &bsf->basic;
	struct ib_sig_domain *mem = &sig_attrs->mem;
	struct ib_sig_domain *wire = &sig_attrs->wire;

	memset(bsf, 0, sizeof(*bsf));

	/* Basic + Extended + Inline */
	basic->bsf_size_sbs = 1 << 7;
	/* Input domain check byte mask */
	basic->check_byte_mask = sig_attrs->check_mask;
	basic->raw_data_size = cpu_to_be32(data_size);

	/* Memory domain */
	switch (sig_attrs->mem.sig_type) {
	case IB_SIG_TYPE_NONE:
		break;
	case IB_SIG_TYPE_T10_DIF:
		basic->mem.bs_selector = bs_selector(mem->sig.dif.pi_interval);
		basic->m_bfs_psv = cpu_to_be32(msig->psv_memory.psv_idx);
		mlx5_fill_inl_bsf(mem, &bsf->m_inl);
		break;
	default:
		return -EINVAL;
	}

	/* Wire domain */
	switch (sig_attrs->wire.sig_type) {
	case IB_SIG_TYPE_NONE:
		break;
	case IB_SIG_TYPE_T10_DIF:
		if (mem->sig.dif.pi_interval == wire->sig.dif.pi_interval &&
		    mem->sig_type == wire->sig_type) {
			/* Same block structure */
			basic->bsf_size_sbs |= 1 << 4;
			if (mem->sig.dif.bg_type == wire->sig.dif.bg_type)
				basic->wire.copy_byte_mask |= MLX5_CPY_GRD_MASK;
			if (mem->sig.dif.app_tag == wire->sig.dif.app_tag)
				basic->wire.copy_byte_mask |= MLX5_CPY_APP_MASK;
			if (mem->sig.dif.ref_tag == wire->sig.dif.ref_tag)
				basic->wire.copy_byte_mask |= MLX5_CPY_REF_MASK;
		} else
			basic->wire.bs_selector = bs_selector(wire->sig.dif.pi_interval);

		basic->w_bfs_psv = cpu_to_be32(msig->psv_wire.psv_idx);
		mlx5_fill_inl_bsf(wire, &bsf->w_inl);
		break;
	default:
		return -EINVAL;
	}

	return 0;
}

static int set_sig_data_segment(const struct ib_send_wr *send_wr,
				struct ib_mr *sig_mr,
				struct ib_sig_attrs *sig_attrs,
				struct mlx5_ib_qp *qp, void **seg, int *size,
				void **cur_edge)
{
	struct mlx5_bsf *bsf;
	u32 data_len;
	u32 data_key;
	u64 data_va;
	u32 prot_len = 0;
	u32 prot_key = 0;
	u64 prot_va = 0;
	bool prot = false;
	int ret;
	int wqe_size;
	struct mlx5_ib_mr *mr = to_mmr(sig_mr);
	struct mlx5_ib_mr *pi_mr = mr->pi_mr;
<<<<<<< HEAD

	data_len = pi_mr->data_length;
	data_key = pi_mr->ibmr.lkey;
	data_va = pi_mr->data_iova;
	if (pi_mr->meta_ndescs) {
		prot_len = pi_mr->meta_length;
		prot_key = pi_mr->ibmr.lkey;
		prot_va = pi_mr->pi_iova;
		prot = true;
	}

=======

	data_len = pi_mr->data_length;
	data_key = pi_mr->ibmr.lkey;
	data_va = pi_mr->data_iova;
	if (pi_mr->meta_ndescs) {
		prot_len = pi_mr->meta_length;
		prot_key = pi_mr->ibmr.lkey;
		prot_va = pi_mr->pi_iova;
		prot = true;
	}

>>>>>>> bb831786
	if (!prot || (data_key == prot_key && data_va == prot_va &&
		      data_len == prot_len)) {
		/**
		 * Source domain doesn't contain signature information
		 * or data and protection are interleaved in memory.
		 * So need construct:
		 *                  ------------------
		 *                 |     data_klm     |
		 *                  ------------------
		 *                 |       BSF        |
		 *                  ------------------
		 **/
		struct mlx5_klm *data_klm = *seg;

		data_klm->bcount = cpu_to_be32(data_len);
		data_klm->key = cpu_to_be32(data_key);
		data_klm->va = cpu_to_be64(data_va);
		wqe_size = ALIGN(sizeof(*data_klm), 64);
	} else {
		/**
		 * Source domain contains signature information
		 * So need construct a strided block format:
		 *               ---------------------------
		 *              |     stride_block_ctrl     |
		 *               ---------------------------
		 *              |          data_klm         |
		 *               ---------------------------
		 *              |          prot_klm         |
		 *               ---------------------------
		 *              |             BSF           |
		 *               ---------------------------
		 **/
		struct mlx5_stride_block_ctrl_seg *sblock_ctrl;
		struct mlx5_stride_block_entry *data_sentry;
		struct mlx5_stride_block_entry *prot_sentry;
		u16 block_size = sig_attrs->mem.sig.dif.pi_interval;
		int prot_size;

		sblock_ctrl = *seg;
		data_sentry = (void *)sblock_ctrl + sizeof(*sblock_ctrl);
		prot_sentry = (void *)data_sentry + sizeof(*data_sentry);

		prot_size = prot_field_size(sig_attrs->mem.sig_type);
		if (!prot_size) {
			pr_err("Bad block size given: %u\n", block_size);
			return -EINVAL;
		}
		sblock_ctrl->bcount_per_cycle = cpu_to_be32(block_size +
							    prot_size);
		sblock_ctrl->op = cpu_to_be32(MLX5_STRIDE_BLOCK_OP);
		sblock_ctrl->repeat_count = cpu_to_be32(data_len / block_size);
		sblock_ctrl->num_entries = cpu_to_be16(2);

		data_sentry->bcount = cpu_to_be16(block_size);
		data_sentry->key = cpu_to_be32(data_key);
		data_sentry->va = cpu_to_be64(data_va);
		data_sentry->stride = cpu_to_be16(block_size);

		prot_sentry->bcount = cpu_to_be16(prot_size);
		prot_sentry->key = cpu_to_be32(prot_key);
		prot_sentry->va = cpu_to_be64(prot_va);
		prot_sentry->stride = cpu_to_be16(prot_size);

		wqe_size = ALIGN(sizeof(*sblock_ctrl) + sizeof(*data_sentry) +
				 sizeof(*prot_sentry), 64);
	}

	*seg += wqe_size;
	*size += wqe_size / 16;
	handle_post_send_edge(&qp->sq, seg, *size, cur_edge);

	bsf = *seg;
	ret = mlx5_set_bsf(sig_mr, sig_attrs, bsf, data_len);
	if (ret)
		return -EINVAL;

	*seg += sizeof(*bsf);
	*size += sizeof(*bsf) / 16;
	handle_post_send_edge(&qp->sq, seg, *size, cur_edge);

	return 0;
}

static void set_sig_mkey_segment(struct mlx5_mkey_seg *seg,
				 struct ib_mr *sig_mr, int access_flags,
				 u32 size, u32 length, u32 pdn)
{
	u32 sig_key = sig_mr->rkey;
	u8 sigerr = to_mmr(sig_mr)->sig->sigerr_count & 1;

	memset(seg, 0, sizeof(*seg));

	seg->flags = get_umr_flags(access_flags) | MLX5_MKC_ACCESS_MODE_KLMS;
	seg->qpn_mkey7_0 = cpu_to_be32((sig_key & 0xff) | 0xffffff00);
	seg->flags_pd = cpu_to_be32(MLX5_MKEY_REMOTE_INVAL | sigerr << 26 |
				    MLX5_MKEY_BSF_EN | pdn);
	seg->len = cpu_to_be64(length);
	seg->xlt_oct_size = cpu_to_be32(get_xlt_octo(size));
	seg->bsfs_octo_size = cpu_to_be32(MLX5_MKEY_BSF_OCTO_SIZE);
}

static void set_sig_umr_segment(struct mlx5_wqe_umr_ctrl_seg *umr,
				u32 size)
{
	memset(umr, 0, sizeof(*umr));

	umr->flags = MLX5_FLAGS_INLINE | MLX5_FLAGS_CHECK_FREE;
	umr->xlt_octowords = cpu_to_be16(get_xlt_octo(size));
	umr->bsf_octowords = cpu_to_be16(MLX5_MKEY_BSF_OCTO_SIZE);
	umr->mkey_mask = sig_mkey_mask();
}

static int set_pi_umr_wr(const struct ib_send_wr *send_wr,
			 struct mlx5_ib_qp *qp, void **seg, int *size,
			 void **cur_edge)
{
	const struct ib_reg_wr *wr = reg_wr(send_wr);
	struct mlx5_ib_mr *sig_mr = to_mmr(wr->mr);
	struct mlx5_ib_mr *pi_mr = sig_mr->pi_mr;
	struct ib_sig_attrs *sig_attrs = sig_mr->ibmr.sig_attrs;
	u32 pdn = get_pd(qp)->pdn;
	u32 xlt_size;
	int region_len, ret;

	if (unlikely(send_wr->num_sge != 0) ||
	    unlikely(wr->access & IB_ACCESS_REMOTE_ATOMIC) ||
	    unlikely(!sig_mr->sig) || unlikely(!qp->ibqp.integrity_en) ||
	    unlikely(!sig_mr->sig->sig_status_checked))
		return -EINVAL;

	/* length of the protected region, data + protection */
	region_len = pi_mr->ibmr.length;

	/**
	 * KLM octoword size - if protection was provided
	 * then we use strided block format (3 octowords),
	 * else we use single KLM (1 octoword)
	 **/
	if (sig_attrs->mem.sig_type != IB_SIG_TYPE_NONE)
		xlt_size = 0x30;
	else
		xlt_size = sizeof(struct mlx5_klm);

	set_sig_umr_segment(*seg, xlt_size);
	*seg += sizeof(struct mlx5_wqe_umr_ctrl_seg);
	*size += sizeof(struct mlx5_wqe_umr_ctrl_seg) / 16;
	handle_post_send_edge(&qp->sq, seg, *size, cur_edge);

	set_sig_mkey_segment(*seg, wr->mr, wr->access, xlt_size, region_len,
			     pdn);
	*seg += sizeof(struct mlx5_mkey_seg);
	*size += sizeof(struct mlx5_mkey_seg) / 16;
	handle_post_send_edge(&qp->sq, seg, *size, cur_edge);

	ret = set_sig_data_segment(send_wr, wr->mr, sig_attrs, qp, seg, size,
				   cur_edge);
	if (ret)
		return ret;

	sig_mr->sig->sig_status_checked = false;
	return 0;
}

static int set_psv_wr(struct ib_sig_domain *domain,
		      u32 psv_idx, void **seg, int *size)
{
	struct mlx5_seg_set_psv *psv_seg = *seg;

	memset(psv_seg, 0, sizeof(*psv_seg));
	psv_seg->psv_num = cpu_to_be32(psv_idx);
	switch (domain->sig_type) {
	case IB_SIG_TYPE_NONE:
		break;
	case IB_SIG_TYPE_T10_DIF:
		psv_seg->transient_sig = cpu_to_be32(domain->sig.dif.bg << 16 |
						     domain->sig.dif.app_tag);
		psv_seg->ref_tag = cpu_to_be32(domain->sig.dif.ref_tag);
		break;
	default:
		pr_err("Bad signature type (%d) is given.\n",
		       domain->sig_type);
		return -EINVAL;
	}

	*seg += sizeof(*psv_seg);
	*size += sizeof(*psv_seg) / 16;

	return 0;
}

static int set_reg_wr(struct mlx5_ib_qp *qp,
		      const struct ib_reg_wr *wr,
		      void **seg, int *size, void **cur_edge,
		      bool check_not_free)
{
	struct mlx5_ib_mr *mr = to_mmr(wr->mr);
	struct mlx5_ib_pd *pd = to_mpd(qp->ibqp.pd);
<<<<<<< HEAD
	int mr_list_size = (mr->ndescs + mr->meta_ndescs) * mr->desc_size;
	bool umr_inline = mr_list_size <= MLX5_IB_SQ_UMR_INLINE_THRESHOLD;
	u8 flags = 0;
=======
	struct mlx5_ib_dev *dev = to_mdev(pd->ibpd.device);
	int mr_list_size = (mr->ndescs + mr->meta_ndescs) * mr->desc_size;
	bool umr_inline = mr_list_size <= MLX5_IB_SQ_UMR_INLINE_THRESHOLD;
	bool atomic = wr->access & IB_ACCESS_REMOTE_ATOMIC;
	u8 flags = 0;

	if (!mlx5_ib_can_use_umr(dev, atomic)) {
		mlx5_ib_warn(to_mdev(qp->ibqp.device),
			     "Fast update of %s for MR is disabled\n",
			     (MLX5_CAP_GEN(dev->mdev,
					   umr_modify_entity_size_disabled)) ?
				     "entity size" :
				     "atomic access");
		return -EINVAL;
	}
>>>>>>> bb831786

	if (unlikely(wr->wr.send_flags & IB_SEND_INLINE)) {
		mlx5_ib_warn(to_mdev(qp->ibqp.device),
			     "Invalid IB_SEND_INLINE send flag\n");
		return -EINVAL;
	}

	if (check_not_free)
		flags |= MLX5_UMR_CHECK_NOT_FREE;
	if (umr_inline)
		flags |= MLX5_UMR_INLINE;

<<<<<<< HEAD
	set_reg_umr_seg(*seg, mr, flags);
=======
	set_reg_umr_seg(*seg, mr, flags, atomic);
>>>>>>> bb831786
	*seg += sizeof(struct mlx5_wqe_umr_ctrl_seg);
	*size += sizeof(struct mlx5_wqe_umr_ctrl_seg) / 16;
	handle_post_send_edge(&qp->sq, seg, *size, cur_edge);

	set_reg_mkey_seg(*seg, mr, wr->key, wr->access);
	*seg += sizeof(struct mlx5_mkey_seg);
	*size += sizeof(struct mlx5_mkey_seg) / 16;
	handle_post_send_edge(&qp->sq, seg, *size, cur_edge);

	if (umr_inline) {
		memcpy_send_wqe(&qp->sq, cur_edge, seg, size, mr->descs,
				mr_list_size);
		*size = ALIGN(*size, MLX5_SEND_WQE_BB >> 4);
	} else {
		set_reg_data_seg(*seg, mr, pd);
		*seg += sizeof(struct mlx5_wqe_data_seg);
		*size += (sizeof(struct mlx5_wqe_data_seg) / 16);
	}
	return 0;
}

static void set_linv_wr(struct mlx5_ib_qp *qp, void **seg, int *size,
			void **cur_edge)
{
	set_linv_umr_seg(*seg);
	*seg += sizeof(struct mlx5_wqe_umr_ctrl_seg);
	*size += sizeof(struct mlx5_wqe_umr_ctrl_seg) / 16;
	handle_post_send_edge(&qp->sq, seg, *size, cur_edge);
	set_linv_mkey_seg(*seg);
	*seg += sizeof(struct mlx5_mkey_seg);
	*size += sizeof(struct mlx5_mkey_seg) / 16;
	handle_post_send_edge(&qp->sq, seg, *size, cur_edge);
}

static void dump_wqe(struct mlx5_ib_qp *qp, u32 idx, int size_16)
{
	__be32 *p = NULL;
	int i, j;

	pr_debug("dump WQE index %u:\n", idx);
	for (i = 0, j = 0; i < size_16 * 4; i += 4, j += 4) {
		if ((i & 0xf) == 0) {
			p = mlx5_frag_buf_get_wqe(&qp->sq.fbc, idx);
			pr_debug("WQBB at %p:\n", (void *)p);
			j = 0;
			idx = (idx + 1) & (qp->sq.wqe_cnt - 1);
		}
		pr_debug("%08x %08x %08x %08x\n", be32_to_cpu(p[j]),
			 be32_to_cpu(p[j + 1]), be32_to_cpu(p[j + 2]),
			 be32_to_cpu(p[j + 3]));
	}
}

static int __begin_wqe(struct mlx5_ib_qp *qp, void **seg,
		       struct mlx5_wqe_ctrl_seg **ctrl,
		       const struct ib_send_wr *wr, unsigned int *idx,
		       int *size, void **cur_edge, int nreq,
		       bool send_signaled, bool solicited)
{
	if (unlikely(mlx5_wq_overflow(&qp->sq, nreq, qp->ibqp.send_cq)))
		return -ENOMEM;

	*idx = qp->sq.cur_post & (qp->sq.wqe_cnt - 1);
	*seg = mlx5_frag_buf_get_wqe(&qp->sq.fbc, *idx);
	*ctrl = *seg;
	*(uint32_t *)(*seg + 8) = 0;
	(*ctrl)->imm = send_ieth(wr);
	(*ctrl)->fm_ce_se = qp->sq_signal_bits |
		(send_signaled ? MLX5_WQE_CTRL_CQ_UPDATE : 0) |
		(solicited ? MLX5_WQE_CTRL_SOLICITED : 0);

	*seg += sizeof(**ctrl);
	*size = sizeof(**ctrl) / 16;
	*cur_edge = qp->sq.cur_edge;

	return 0;
}

static int begin_wqe(struct mlx5_ib_qp *qp, void **seg,
		     struct mlx5_wqe_ctrl_seg **ctrl,
		     const struct ib_send_wr *wr, unsigned *idx,
		     int *size, void **cur_edge, int nreq)
{
	return __begin_wqe(qp, seg, ctrl, wr, idx, size, cur_edge, nreq,
			   wr->send_flags & IB_SEND_SIGNALED,
			   wr->send_flags & IB_SEND_SOLICITED);
}

static void finish_wqe(struct mlx5_ib_qp *qp,
		       struct mlx5_wqe_ctrl_seg *ctrl,
		       void *seg, u8 size, void *cur_edge,
		       unsigned int idx, u64 wr_id, int nreq, u8 fence,
		       u32 mlx5_opcode)
{
	u8 opmod = 0;

	ctrl->opmod_idx_opcode = cpu_to_be32(((u32)(qp->sq.cur_post) << 8) |
					     mlx5_opcode | ((u32)opmod << 24));
	ctrl->qpn_ds = cpu_to_be32(size | (qp->trans_qp.base.mqp.qpn << 8));
	ctrl->fm_ce_se |= fence;
	if (unlikely(qp->wq_sig))
		ctrl->signature = wq_sig(ctrl);

	qp->sq.wrid[idx] = wr_id;
	qp->sq.w_list[idx].opcode = mlx5_opcode;
	qp->sq.wqe_head[idx] = qp->sq.head + nreq;
	qp->sq.cur_post += DIV_ROUND_UP(size * 16, MLX5_SEND_WQE_BB);
	qp->sq.w_list[idx].next = qp->sq.cur_post;

	/* We save the edge which was possibly updated during the WQE
	 * construction, into SQ's cache.
	 */
	seg = PTR_ALIGN(seg, MLX5_SEND_WQE_BB);
	qp->sq.cur_edge = (unlikely(seg == cur_edge)) ?
			  get_sq_edge(&qp->sq, qp->sq.cur_post &
				      (qp->sq.wqe_cnt - 1)) :
			  cur_edge;
}

static int _mlx5_ib_post_send(struct ib_qp *ibqp, const struct ib_send_wr *wr,
			      const struct ib_send_wr **bad_wr, bool drain)
{
	struct mlx5_wqe_ctrl_seg *ctrl = NULL;  /* compiler warning */
	struct mlx5_ib_dev *dev = to_mdev(ibqp->device);
	struct mlx5_core_dev *mdev = dev->mdev;
	struct ib_reg_wr reg_pi_wr;
	struct mlx5_ib_qp *qp;
	struct mlx5_ib_mr *mr;
	struct mlx5_ib_mr *pi_mr;
	struct mlx5_ib_mr pa_pi_mr;
	struct ib_sig_attrs *sig_attrs;
	struct mlx5_wqe_xrc_seg *xrc;
	struct mlx5_bf *bf;
	void *cur_edge;
	int uninitialized_var(size);
	unsigned long flags;
	unsigned idx;
	int err = 0;
	int num_sge;
	void *seg;
	int nreq;
	int i;
	u8 next_fence = 0;
	u8 fence;

	if (unlikely(mdev->state == MLX5_DEVICE_STATE_INTERNAL_ERROR &&
		     !drain)) {
		*bad_wr = wr;
		return -EIO;
	}

	if (unlikely(ibqp->qp_type == IB_QPT_GSI))
		return mlx5_ib_gsi_post_send(ibqp, wr, bad_wr);

	qp = to_mqp(ibqp);
	bf = &qp->bf;

	spin_lock_irqsave(&qp->sq.lock, flags);

	for (nreq = 0; wr; nreq++, wr = wr->next) {
		if (unlikely(wr->opcode >= ARRAY_SIZE(mlx5_ib_opcode))) {
			mlx5_ib_warn(dev, "\n");
			err = -EINVAL;
			*bad_wr = wr;
			goto out;
		}

		num_sge = wr->num_sge;
		if (unlikely(num_sge > qp->sq.max_gs)) {
			mlx5_ib_warn(dev, "\n");
			err = -EINVAL;
			*bad_wr = wr;
			goto out;
		}

		err = begin_wqe(qp, &seg, &ctrl, wr, &idx, &size, &cur_edge,
				nreq);
		if (err) {
			mlx5_ib_warn(dev, "\n");
			err = -ENOMEM;
			*bad_wr = wr;
			goto out;
		}

		if (wr->opcode == IB_WR_REG_MR ||
		    wr->opcode == IB_WR_REG_MR_INTEGRITY) {
			fence = dev->umr_fence;
			next_fence = MLX5_FENCE_MODE_INITIATOR_SMALL;
		} else  {
			if (wr->send_flags & IB_SEND_FENCE) {
				if (qp->next_fence)
					fence = MLX5_FENCE_MODE_SMALL_AND_FENCE;
				else
					fence = MLX5_FENCE_MODE_FENCE;
			} else {
				fence = qp->next_fence;
			}
		}

		switch (ibqp->qp_type) {
		case IB_QPT_XRC_INI:
			xrc = seg;
			seg += sizeof(*xrc);
			size += sizeof(*xrc) / 16;
			/* fall through */
		case IB_QPT_RC:
			switch (wr->opcode) {
			case IB_WR_RDMA_READ:
			case IB_WR_RDMA_WRITE:
			case IB_WR_RDMA_WRITE_WITH_IMM:
				set_raddr_seg(seg, rdma_wr(wr)->remote_addr,
					      rdma_wr(wr)->rkey);
				seg += sizeof(struct mlx5_wqe_raddr_seg);
				size += sizeof(struct mlx5_wqe_raddr_seg) / 16;
				break;

			case IB_WR_ATOMIC_CMP_AND_SWP:
			case IB_WR_ATOMIC_FETCH_AND_ADD:
			case IB_WR_MASKED_ATOMIC_CMP_AND_SWP:
				mlx5_ib_warn(dev, "Atomic operations are not supported yet\n");
				err = -ENOSYS;
				*bad_wr = wr;
				goto out;

			case IB_WR_LOCAL_INV:
				qp->sq.wr_data[idx] = IB_WR_LOCAL_INV;
				ctrl->imm = cpu_to_be32(wr->ex.invalidate_rkey);
				set_linv_wr(qp, &seg, &size, &cur_edge);
				num_sge = 0;
				break;

			case IB_WR_REG_MR:
				qp->sq.wr_data[idx] = IB_WR_REG_MR;
				ctrl->imm = cpu_to_be32(reg_wr(wr)->key);
				err = set_reg_wr(qp, reg_wr(wr), &seg, &size,
						 &cur_edge, true);
				if (err) {
					*bad_wr = wr;
					goto out;
				}
				num_sge = 0;
				break;

			case IB_WR_REG_MR_INTEGRITY:
				qp->sq.wr_data[idx] = IB_WR_REG_MR_INTEGRITY;

				mr = to_mmr(reg_wr(wr)->mr);
				pi_mr = mr->pi_mr;

				if (pi_mr) {
					memset(&reg_pi_wr, 0,
					       sizeof(struct ib_reg_wr));

					reg_pi_wr.mr = &pi_mr->ibmr;
					reg_pi_wr.access = reg_wr(wr)->access;
					reg_pi_wr.key = pi_mr->ibmr.rkey;

					ctrl->imm = cpu_to_be32(reg_pi_wr.key);
					/* UMR for data + prot registration */
					err = set_reg_wr(qp, &reg_pi_wr, &seg,
							 &size, &cur_edge,
							 false);
					if (err) {
						*bad_wr = wr;
						goto out;
					}
					finish_wqe(qp, ctrl, seg, size,
						   cur_edge, idx, wr->wr_id,
						   nreq, fence,
						   MLX5_OPCODE_UMR);

					err = begin_wqe(qp, &seg, &ctrl, wr,
							&idx, &size, &cur_edge,
							nreq);
					if (err) {
						mlx5_ib_warn(dev, "\n");
						err = -ENOMEM;
						*bad_wr = wr;
						goto out;
					}
				} else {
					memset(&pa_pi_mr, 0,
					       sizeof(struct mlx5_ib_mr));
					/* No UMR, use local_dma_lkey */
					pa_pi_mr.ibmr.lkey =
						mr->ibmr.pd->local_dma_lkey;

					pa_pi_mr.ndescs = mr->ndescs;
					pa_pi_mr.data_length = mr->data_length;
					pa_pi_mr.data_iova = mr->data_iova;
					if (mr->meta_ndescs) {
						pa_pi_mr.meta_ndescs =
							mr->meta_ndescs;
						pa_pi_mr.meta_length =
							mr->meta_length;
						pa_pi_mr.pi_iova = mr->pi_iova;
					}

					pa_pi_mr.ibmr.length = mr->ibmr.length;
					mr->pi_mr = &pa_pi_mr;
				}
				ctrl->imm = cpu_to_be32(mr->ibmr.rkey);
				/* UMR for sig MR */
				err = set_pi_umr_wr(wr, qp, &seg, &size,
						    &cur_edge);
				if (err) {
					mlx5_ib_warn(dev, "\n");
					*bad_wr = wr;
					goto out;
				}
				finish_wqe(qp, ctrl, seg, size, cur_edge, idx,
					   wr->wr_id, nreq, fence,
					   MLX5_OPCODE_UMR);

				/*
				 * SET_PSV WQEs are not signaled and solicited
				 * on error
				 */
				sig_attrs = mr->ibmr.sig_attrs;
				err = __begin_wqe(qp, &seg, &ctrl, wr, &idx,
						  &size, &cur_edge, nreq, false,
						  true);
				if (err) {
					mlx5_ib_warn(dev, "\n");
					err = -ENOMEM;
					*bad_wr = wr;
					goto out;
				}
				err = set_psv_wr(&sig_attrs->mem,
						 mr->sig->psv_memory.psv_idx,
						 &seg, &size);
				if (err) {
					mlx5_ib_warn(dev, "\n");
					*bad_wr = wr;
					goto out;
				}
				finish_wqe(qp, ctrl, seg, size, cur_edge, idx,
					   wr->wr_id, nreq, next_fence,
					   MLX5_OPCODE_SET_PSV);

				err = __begin_wqe(qp, &seg, &ctrl, wr, &idx,
						  &size, &cur_edge, nreq, false,
						  true);
				if (err) {
					mlx5_ib_warn(dev, "\n");
					err = -ENOMEM;
					*bad_wr = wr;
					goto out;
				}
				err = set_psv_wr(&sig_attrs->wire,
						 mr->sig->psv_wire.psv_idx,
						 &seg, &size);
				if (err) {
					mlx5_ib_warn(dev, "\n");
					*bad_wr = wr;
					goto out;
				}
				finish_wqe(qp, ctrl, seg, size, cur_edge, idx,
					   wr->wr_id, nreq, next_fence,
					   MLX5_OPCODE_SET_PSV);

				qp->next_fence =
					MLX5_FENCE_MODE_INITIATOR_SMALL;
				num_sge = 0;
				goto skip_psv;

			default:
				break;
			}
			break;

		case IB_QPT_UC:
			switch (wr->opcode) {
			case IB_WR_RDMA_WRITE:
			case IB_WR_RDMA_WRITE_WITH_IMM:
				set_raddr_seg(seg, rdma_wr(wr)->remote_addr,
					      rdma_wr(wr)->rkey);
				seg  += sizeof(struct mlx5_wqe_raddr_seg);
				size += sizeof(struct mlx5_wqe_raddr_seg) / 16;
				break;

			default:
				break;
			}
			break;

		case IB_QPT_SMI:
			if (unlikely(!mdev->port_caps[qp->port - 1].has_smi)) {
				mlx5_ib_warn(dev, "Send SMP MADs is not allowed\n");
				err = -EPERM;
				*bad_wr = wr;
				goto out;
			}
			/* fall through */
		case MLX5_IB_QPT_HW_GSI:
			set_datagram_seg(seg, wr);
			seg += sizeof(struct mlx5_wqe_datagram_seg);
			size += sizeof(struct mlx5_wqe_datagram_seg) / 16;
			handle_post_send_edge(&qp->sq, &seg, size, &cur_edge);

			break;
		case IB_QPT_UD:
			set_datagram_seg(seg, wr);
			seg += sizeof(struct mlx5_wqe_datagram_seg);
			size += sizeof(struct mlx5_wqe_datagram_seg) / 16;
			handle_post_send_edge(&qp->sq, &seg, size, &cur_edge);

			/* handle qp that supports ud offload */
			if (qp->flags & IB_QP_CREATE_IPOIB_UD_LSO) {
				struct mlx5_wqe_eth_pad *pad;

				pad = seg;
				memset(pad, 0, sizeof(struct mlx5_wqe_eth_pad));
				seg += sizeof(struct mlx5_wqe_eth_pad);
				size += sizeof(struct mlx5_wqe_eth_pad) / 16;
				set_eth_seg(wr, qp, &seg, &size, &cur_edge);
				handle_post_send_edge(&qp->sq, &seg, size,
						      &cur_edge);
			}
			break;
		case MLX5_IB_QPT_REG_UMR:
			if (wr->opcode != MLX5_IB_WR_UMR) {
				err = -EINVAL;
				mlx5_ib_warn(dev, "bad opcode\n");
				goto out;
			}
			qp->sq.wr_data[idx] = MLX5_IB_WR_UMR;
			ctrl->imm = cpu_to_be32(umr_wr(wr)->mkey);
			err = set_reg_umr_segment(dev, seg, wr, !!(MLX5_CAP_GEN(mdev, atomic)));
			if (unlikely(err))
				goto out;
			seg += sizeof(struct mlx5_wqe_umr_ctrl_seg);
			size += sizeof(struct mlx5_wqe_umr_ctrl_seg) / 16;
			handle_post_send_edge(&qp->sq, &seg, size, &cur_edge);
			set_reg_mkey_segment(seg, wr);
			seg += sizeof(struct mlx5_mkey_seg);
			size += sizeof(struct mlx5_mkey_seg) / 16;
			handle_post_send_edge(&qp->sq, &seg, size, &cur_edge);
			break;

		default:
			break;
		}

		if (wr->send_flags & IB_SEND_INLINE && num_sge) {
			err = set_data_inl_seg(qp, wr, &seg, &size, &cur_edge);
			if (unlikely(err)) {
				mlx5_ib_warn(dev, "\n");
				*bad_wr = wr;
				goto out;
			}
		} else {
			for (i = 0; i < num_sge; i++) {
				handle_post_send_edge(&qp->sq, &seg, size,
						      &cur_edge);
				if (likely(wr->sg_list[i].length)) {
					set_data_ptr_seg
					((struct mlx5_wqe_data_seg *)seg,
					 wr->sg_list + i);
					size += sizeof(struct mlx5_wqe_data_seg) / 16;
					seg += sizeof(struct mlx5_wqe_data_seg);
				}
			}
		}

		qp->next_fence = next_fence;
		finish_wqe(qp, ctrl, seg, size, cur_edge, idx, wr->wr_id, nreq,
			   fence, mlx5_ib_opcode[wr->opcode]);
skip_psv:
		if (0)
			dump_wqe(qp, idx, size);
	}

out:
	if (likely(nreq)) {
		qp->sq.head += nreq;

		/* Make sure that descriptors are written before
		 * updating doorbell record and ringing the doorbell
		 */
		wmb();

		qp->db.db[MLX5_SND_DBR] = cpu_to_be32(qp->sq.cur_post);

		/* Make sure doorbell record is visible to the HCA before
		 * we hit doorbell */
		wmb();

		/* currently we support only regular doorbells */
		mlx5_write64((__be32 *)ctrl, bf->bfreg->map + bf->offset);
		/* Make sure doorbells don't leak out of SQ spinlock
		 * and reach the HCA out of order.
		 */
		bf->offset ^= bf->buf_size;
	}

	spin_unlock_irqrestore(&qp->sq.lock, flags);

	return err;
}

int mlx5_ib_post_send(struct ib_qp *ibqp, const struct ib_send_wr *wr,
		      const struct ib_send_wr **bad_wr)
{
	return _mlx5_ib_post_send(ibqp, wr, bad_wr, false);
}

static void set_sig_seg(struct mlx5_rwqe_sig *sig, int size)
{
	sig->signature = calc_sig(sig, size);
}

static int _mlx5_ib_post_recv(struct ib_qp *ibqp, const struct ib_recv_wr *wr,
		      const struct ib_recv_wr **bad_wr, bool drain)
{
	struct mlx5_ib_qp *qp = to_mqp(ibqp);
	struct mlx5_wqe_data_seg *scat;
	struct mlx5_rwqe_sig *sig;
	struct mlx5_ib_dev *dev = to_mdev(ibqp->device);
	struct mlx5_core_dev *mdev = dev->mdev;
	unsigned long flags;
	int err = 0;
	int nreq;
	int ind;
	int i;

	if (unlikely(mdev->state == MLX5_DEVICE_STATE_INTERNAL_ERROR &&
		     !drain)) {
		*bad_wr = wr;
		return -EIO;
	}

	if (unlikely(ibqp->qp_type == IB_QPT_GSI))
		return mlx5_ib_gsi_post_recv(ibqp, wr, bad_wr);

	spin_lock_irqsave(&qp->rq.lock, flags);

	ind = qp->rq.head & (qp->rq.wqe_cnt - 1);

	for (nreq = 0; wr; nreq++, wr = wr->next) {
		if (mlx5_wq_overflow(&qp->rq, nreq, qp->ibqp.recv_cq)) {
			err = -ENOMEM;
			*bad_wr = wr;
			goto out;
		}

		if (unlikely(wr->num_sge > qp->rq.max_gs)) {
			err = -EINVAL;
			*bad_wr = wr;
			goto out;
		}

		scat = mlx5_frag_buf_get_wqe(&qp->rq.fbc, ind);
		if (qp->wq_sig)
			scat++;

		for (i = 0; i < wr->num_sge; i++)
			set_data_ptr_seg(scat + i, wr->sg_list + i);

		if (i < qp->rq.max_gs) {
			scat[i].byte_count = 0;
			scat[i].lkey       = cpu_to_be32(MLX5_INVALID_LKEY);
			scat[i].addr       = 0;
		}

		if (qp->wq_sig) {
			sig = (struct mlx5_rwqe_sig *)scat;
			set_sig_seg(sig, (qp->rq.max_gs + 1) << 2);
		}

		qp->rq.wrid[ind] = wr->wr_id;

		ind = (ind + 1) & (qp->rq.wqe_cnt - 1);
	}

out:
	if (likely(nreq)) {
		qp->rq.head += nreq;

		/* Make sure that descriptors are written before
		 * doorbell record.
		 */
		wmb();

		*qp->db.db = cpu_to_be32(qp->rq.head & 0xffff);
	}

	spin_unlock_irqrestore(&qp->rq.lock, flags);

	return err;
}

int mlx5_ib_post_recv(struct ib_qp *ibqp, const struct ib_recv_wr *wr,
		      const struct ib_recv_wr **bad_wr)
{
	return _mlx5_ib_post_recv(ibqp, wr, bad_wr, false);
}

static inline enum ib_qp_state to_ib_qp_state(enum mlx5_qp_state mlx5_state)
{
	switch (mlx5_state) {
	case MLX5_QP_STATE_RST:      return IB_QPS_RESET;
	case MLX5_QP_STATE_INIT:     return IB_QPS_INIT;
	case MLX5_QP_STATE_RTR:      return IB_QPS_RTR;
	case MLX5_QP_STATE_RTS:      return IB_QPS_RTS;
	case MLX5_QP_STATE_SQ_DRAINING:
	case MLX5_QP_STATE_SQD:      return IB_QPS_SQD;
	case MLX5_QP_STATE_SQER:     return IB_QPS_SQE;
	case MLX5_QP_STATE_ERR:      return IB_QPS_ERR;
	default:		     return -1;
	}
}

static inline enum ib_mig_state to_ib_mig_state(int mlx5_mig_state)
{
	switch (mlx5_mig_state) {
	case MLX5_QP_PM_ARMED:		return IB_MIG_ARMED;
	case MLX5_QP_PM_REARM:		return IB_MIG_REARM;
	case MLX5_QP_PM_MIGRATED:	return IB_MIG_MIGRATED;
	default: return -1;
	}
}

static int to_ib_qp_access_flags(int mlx5_flags)
{
	int ib_flags = 0;

	if (mlx5_flags & MLX5_QP_BIT_RRE)
		ib_flags |= IB_ACCESS_REMOTE_READ;
	if (mlx5_flags & MLX5_QP_BIT_RWE)
		ib_flags |= IB_ACCESS_REMOTE_WRITE;
	if (mlx5_flags & MLX5_QP_BIT_RAE)
		ib_flags |= IB_ACCESS_REMOTE_ATOMIC;

	return ib_flags;
}

static void to_rdma_ah_attr(struct mlx5_ib_dev *ibdev,
			    struct rdma_ah_attr *ah_attr,
			    struct mlx5_qp_path *path)
{

	memset(ah_attr, 0, sizeof(*ah_attr));

	if (!path->port || path->port > ibdev->num_ports)
		return;

	ah_attr->type = rdma_ah_find_type(&ibdev->ib_dev, path->port);

	rdma_ah_set_port_num(ah_attr, path->port);
	rdma_ah_set_sl(ah_attr, path->dci_cfi_prio_sl & 0xf);

	rdma_ah_set_dlid(ah_attr, be16_to_cpu(path->rlid));
	rdma_ah_set_path_bits(ah_attr, path->grh_mlid & 0x7f);
	rdma_ah_set_static_rate(ah_attr,
				path->static_rate ? path->static_rate - 5 : 0);
	if (path->grh_mlid & (1 << 7)) {
		u32 tc_fl = be32_to_cpu(path->tclass_flowlabel);

		rdma_ah_set_grh(ah_attr, NULL,
				tc_fl & 0xfffff,
				path->mgid_index,
				path->hop_limit,
				(tc_fl >> 20) & 0xff);
		rdma_ah_set_dgid_raw(ah_attr, path->rgid);
	}
}

static int query_raw_packet_qp_sq_state(struct mlx5_ib_dev *dev,
					struct mlx5_ib_sq *sq,
					u8 *sq_state)
{
	int err;

	err = mlx5_core_query_sq_state(dev->mdev, sq->base.mqp.qpn, sq_state);
	if (err)
		goto out;
	sq->state = *sq_state;

out:
	return err;
}

static int query_raw_packet_qp_rq_state(struct mlx5_ib_dev *dev,
					struct mlx5_ib_rq *rq,
					u8 *rq_state)
{
	void *out;
	void *rqc;
	int inlen;
	int err;

	inlen = MLX5_ST_SZ_BYTES(query_rq_out);
	out = kvzalloc(inlen, GFP_KERNEL);
	if (!out)
		return -ENOMEM;

	err = mlx5_core_query_rq(dev->mdev, rq->base.mqp.qpn, out);
	if (err)
		goto out;

	rqc = MLX5_ADDR_OF(query_rq_out, out, rq_context);
	*rq_state = MLX5_GET(rqc, rqc, state);
	rq->state = *rq_state;

out:
	kvfree(out);
	return err;
}

static int sqrq_state_to_qp_state(u8 sq_state, u8 rq_state,
				  struct mlx5_ib_qp *qp, u8 *qp_state)
{
	static const u8 sqrq_trans[MLX5_RQ_NUM_STATE][MLX5_SQ_NUM_STATE] = {
		[MLX5_RQC_STATE_RST] = {
			[MLX5_SQC_STATE_RST]	= IB_QPS_RESET,
			[MLX5_SQC_STATE_RDY]	= MLX5_QP_STATE_BAD,
			[MLX5_SQC_STATE_ERR]	= MLX5_QP_STATE_BAD,
			[MLX5_SQ_STATE_NA]	= IB_QPS_RESET,
		},
		[MLX5_RQC_STATE_RDY] = {
			[MLX5_SQC_STATE_RST]	= MLX5_QP_STATE_BAD,
			[MLX5_SQC_STATE_RDY]	= MLX5_QP_STATE,
			[MLX5_SQC_STATE_ERR]	= IB_QPS_SQE,
			[MLX5_SQ_STATE_NA]	= MLX5_QP_STATE,
		},
		[MLX5_RQC_STATE_ERR] = {
			[MLX5_SQC_STATE_RST]    = MLX5_QP_STATE_BAD,
			[MLX5_SQC_STATE_RDY]	= MLX5_QP_STATE_BAD,
			[MLX5_SQC_STATE_ERR]	= IB_QPS_ERR,
			[MLX5_SQ_STATE_NA]	= IB_QPS_ERR,
		},
		[MLX5_RQ_STATE_NA] = {
			[MLX5_SQC_STATE_RST]    = IB_QPS_RESET,
			[MLX5_SQC_STATE_RDY]	= MLX5_QP_STATE,
			[MLX5_SQC_STATE_ERR]	= MLX5_QP_STATE,
			[MLX5_SQ_STATE_NA]	= MLX5_QP_STATE_BAD,
		},
	};

	*qp_state = sqrq_trans[rq_state][sq_state];

	if (*qp_state == MLX5_QP_STATE_BAD) {
		WARN(1, "Buggy Raw Packet QP state, SQ 0x%x state: 0x%x, RQ 0x%x state: 0x%x",
		     qp->raw_packet_qp.sq.base.mqp.qpn, sq_state,
		     qp->raw_packet_qp.rq.base.mqp.qpn, rq_state);
		return -EINVAL;
	}

	if (*qp_state == MLX5_QP_STATE)
		*qp_state = qp->state;

	return 0;
}

static int query_raw_packet_qp_state(struct mlx5_ib_dev *dev,
				     struct mlx5_ib_qp *qp,
				     u8 *raw_packet_qp_state)
{
	struct mlx5_ib_raw_packet_qp *raw_packet_qp = &qp->raw_packet_qp;
	struct mlx5_ib_sq *sq = &raw_packet_qp->sq;
	struct mlx5_ib_rq *rq = &raw_packet_qp->rq;
	int err;
	u8 sq_state = MLX5_SQ_STATE_NA;
	u8 rq_state = MLX5_RQ_STATE_NA;

	if (qp->sq.wqe_cnt) {
		err = query_raw_packet_qp_sq_state(dev, sq, &sq_state);
		if (err)
			return err;
	}

	if (qp->rq.wqe_cnt) {
		err = query_raw_packet_qp_rq_state(dev, rq, &rq_state);
		if (err)
			return err;
	}

	return sqrq_state_to_qp_state(sq_state, rq_state, qp,
				      raw_packet_qp_state);
}

static int query_qp_attr(struct mlx5_ib_dev *dev, struct mlx5_ib_qp *qp,
			 struct ib_qp_attr *qp_attr)
{
	int outlen = MLX5_ST_SZ_BYTES(query_qp_out);
	struct mlx5_qp_context *context;
	int mlx5_state;
	u32 *outb;
	int err = 0;

	outb = kzalloc(outlen, GFP_KERNEL);
	if (!outb)
		return -ENOMEM;

	err = mlx5_core_qp_query(dev->mdev, &qp->trans_qp.base.mqp, outb,
				 outlen);
	if (err)
		goto out;

	/* FIXME: use MLX5_GET rather than mlx5_qp_context manual struct */
	context = (struct mlx5_qp_context *)MLX5_ADDR_OF(query_qp_out, outb, qpc);

	mlx5_state = be32_to_cpu(context->flags) >> 28;

	qp->state		     = to_ib_qp_state(mlx5_state);
	qp_attr->path_mtu	     = context->mtu_msgmax >> 5;
	qp_attr->path_mig_state	     =
		to_ib_mig_state((be32_to_cpu(context->flags) >> 11) & 0x3);
	qp_attr->qkey		     = be32_to_cpu(context->qkey);
	qp_attr->rq_psn		     = be32_to_cpu(context->rnr_nextrecvpsn) & 0xffffff;
	qp_attr->sq_psn		     = be32_to_cpu(context->next_send_psn) & 0xffffff;
	qp_attr->dest_qp_num	     = be32_to_cpu(context->log_pg_sz_remote_qpn) & 0xffffff;
	qp_attr->qp_access_flags     =
		to_ib_qp_access_flags(be32_to_cpu(context->params2));

	if (qp->ibqp.qp_type == IB_QPT_RC || qp->ibqp.qp_type == IB_QPT_UC) {
		to_rdma_ah_attr(dev, &qp_attr->ah_attr, &context->pri_path);
		to_rdma_ah_attr(dev, &qp_attr->alt_ah_attr, &context->alt_path);
		qp_attr->alt_pkey_index =
			be16_to_cpu(context->alt_path.pkey_index);
		qp_attr->alt_port_num	=
			rdma_ah_get_port_num(&qp_attr->alt_ah_attr);
	}

	qp_attr->pkey_index = be16_to_cpu(context->pri_path.pkey_index);
	qp_attr->port_num = context->pri_path.port;

	/* qp_attr->en_sqd_async_notify is only applicable in modify qp */
	qp_attr->sq_draining = mlx5_state == MLX5_QP_STATE_SQ_DRAINING;

	qp_attr->max_rd_atomic = 1 << ((be32_to_cpu(context->params1) >> 21) & 0x7);

	qp_attr->max_dest_rd_atomic =
		1 << ((be32_to_cpu(context->params2) >> 21) & 0x7);
	qp_attr->min_rnr_timer	    =
		(be32_to_cpu(context->rnr_nextrecvpsn) >> 24) & 0x1f;
	qp_attr->timeout	    = context->pri_path.ackto_lt >> 3;
	qp_attr->retry_cnt	    = (be32_to_cpu(context->params1) >> 16) & 0x7;
	qp_attr->rnr_retry	    = (be32_to_cpu(context->params1) >> 13) & 0x7;
	qp_attr->alt_timeout	    = context->alt_path.ackto_lt >> 3;

out:
	kfree(outb);
	return err;
}

static int mlx5_ib_dct_query_qp(struct mlx5_ib_dev *dev, struct mlx5_ib_qp *mqp,
				struct ib_qp_attr *qp_attr, int qp_attr_mask,
				struct ib_qp_init_attr *qp_init_attr)
{
	struct mlx5_core_dct	*dct = &mqp->dct.mdct;
	u32 *out;
	u32 access_flags = 0;
	int outlen = MLX5_ST_SZ_BYTES(query_dct_out);
	void *dctc;
	int err;
	int supported_mask = IB_QP_STATE |
			     IB_QP_ACCESS_FLAGS |
			     IB_QP_PORT |
			     IB_QP_MIN_RNR_TIMER |
			     IB_QP_AV |
			     IB_QP_PATH_MTU |
			     IB_QP_PKEY_INDEX;

	if (qp_attr_mask & ~supported_mask)
		return -EINVAL;
	if (mqp->state != IB_QPS_RTR)
		return -EINVAL;

	out = kzalloc(outlen, GFP_KERNEL);
	if (!out)
		return -ENOMEM;

	err = mlx5_core_dct_query(dev->mdev, dct, out, outlen);
	if (err)
		goto out;

	dctc = MLX5_ADDR_OF(query_dct_out, out, dct_context_entry);

	if (qp_attr_mask & IB_QP_STATE)
		qp_attr->qp_state = IB_QPS_RTR;

	if (qp_attr_mask & IB_QP_ACCESS_FLAGS) {
		if (MLX5_GET(dctc, dctc, rre))
			access_flags |= IB_ACCESS_REMOTE_READ;
		if (MLX5_GET(dctc, dctc, rwe))
			access_flags |= IB_ACCESS_REMOTE_WRITE;
		if (MLX5_GET(dctc, dctc, rae))
			access_flags |= IB_ACCESS_REMOTE_ATOMIC;
		qp_attr->qp_access_flags = access_flags;
	}

	if (qp_attr_mask & IB_QP_PORT)
		qp_attr->port_num = MLX5_GET(dctc, dctc, port);
	if (qp_attr_mask & IB_QP_MIN_RNR_TIMER)
		qp_attr->min_rnr_timer = MLX5_GET(dctc, dctc, min_rnr_nak);
	if (qp_attr_mask & IB_QP_AV) {
		qp_attr->ah_attr.grh.traffic_class = MLX5_GET(dctc, dctc, tclass);
		qp_attr->ah_attr.grh.flow_label = MLX5_GET(dctc, dctc, flow_label);
		qp_attr->ah_attr.grh.sgid_index = MLX5_GET(dctc, dctc, my_addr_index);
		qp_attr->ah_attr.grh.hop_limit = MLX5_GET(dctc, dctc, hop_limit);
	}
	if (qp_attr_mask & IB_QP_PATH_MTU)
		qp_attr->path_mtu = MLX5_GET(dctc, dctc, mtu);
	if (qp_attr_mask & IB_QP_PKEY_INDEX)
		qp_attr->pkey_index = MLX5_GET(dctc, dctc, pkey_index);
out:
	kfree(out);
	return err;
}

int mlx5_ib_query_qp(struct ib_qp *ibqp, struct ib_qp_attr *qp_attr,
		     int qp_attr_mask, struct ib_qp_init_attr *qp_init_attr)
{
	struct mlx5_ib_dev *dev = to_mdev(ibqp->device);
	struct mlx5_ib_qp *qp = to_mqp(ibqp);
	int err = 0;
	u8 raw_packet_qp_state;

	if (ibqp->rwq_ind_tbl)
		return -ENOSYS;

	if (unlikely(ibqp->qp_type == IB_QPT_GSI))
		return mlx5_ib_gsi_query_qp(ibqp, qp_attr, qp_attr_mask,
					    qp_init_attr);

	/* Not all of output fields are applicable, make sure to zero them */
	memset(qp_init_attr, 0, sizeof(*qp_init_attr));
	memset(qp_attr, 0, sizeof(*qp_attr));

	if (unlikely(qp->qp_sub_type == MLX5_IB_QPT_DCT))
		return mlx5_ib_dct_query_qp(dev, qp, qp_attr,
					    qp_attr_mask, qp_init_attr);

	mutex_lock(&qp->mutex);

	if (qp->ibqp.qp_type == IB_QPT_RAW_PACKET ||
	    qp->flags & MLX5_IB_QP_UNDERLAY) {
		err = query_raw_packet_qp_state(dev, qp, &raw_packet_qp_state);
		if (err)
			goto out;
		qp->state = raw_packet_qp_state;
		qp_attr->port_num = 1;
	} else {
		err = query_qp_attr(dev, qp, qp_attr);
		if (err)
			goto out;
	}

	qp_attr->qp_state	     = qp->state;
	qp_attr->cur_qp_state	     = qp_attr->qp_state;
	qp_attr->cap.max_recv_wr     = qp->rq.wqe_cnt;
	qp_attr->cap.max_recv_sge    = qp->rq.max_gs;

	if (!ibqp->uobject) {
		qp_attr->cap.max_send_wr  = qp->sq.max_post;
		qp_attr->cap.max_send_sge = qp->sq.max_gs;
		qp_init_attr->qp_context = ibqp->qp_context;
	} else {
		qp_attr->cap.max_send_wr  = 0;
		qp_attr->cap.max_send_sge = 0;
	}

	qp_init_attr->qp_type = ibqp->qp_type;
	qp_init_attr->recv_cq = ibqp->recv_cq;
	qp_init_attr->send_cq = ibqp->send_cq;
	qp_init_attr->srq = ibqp->srq;
	qp_attr->cap.max_inline_data = qp->max_inline_data;

	qp_init_attr->cap	     = qp_attr->cap;

	qp_init_attr->create_flags = 0;
	if (qp->flags & MLX5_IB_QP_BLOCK_MULTICAST_LOOPBACK)
		qp_init_attr->create_flags |= IB_QP_CREATE_BLOCK_MULTICAST_LOOPBACK;

	if (qp->flags & MLX5_IB_QP_CROSS_CHANNEL)
		qp_init_attr->create_flags |= IB_QP_CREATE_CROSS_CHANNEL;
	if (qp->flags & MLX5_IB_QP_MANAGED_SEND)
		qp_init_attr->create_flags |= IB_QP_CREATE_MANAGED_SEND;
	if (qp->flags & MLX5_IB_QP_MANAGED_RECV)
		qp_init_attr->create_flags |= IB_QP_CREATE_MANAGED_RECV;
	if (qp->flags & MLX5_IB_QP_SQPN_QP1)
		qp_init_attr->create_flags |= mlx5_ib_create_qp_sqpn_qp1();

	qp_init_attr->sq_sig_type = qp->sq_signal_bits & MLX5_WQE_CTRL_CQ_UPDATE ?
		IB_SIGNAL_ALL_WR : IB_SIGNAL_REQ_WR;

out:
	mutex_unlock(&qp->mutex);
	return err;
}

struct ib_xrcd *mlx5_ib_alloc_xrcd(struct ib_device *ibdev,
				   struct ib_udata *udata)
{
	struct mlx5_ib_dev *dev = to_mdev(ibdev);
	struct mlx5_ib_xrcd *xrcd;
	int err;

	if (!MLX5_CAP_GEN(dev->mdev, xrc))
		return ERR_PTR(-ENOSYS);

	xrcd = kmalloc(sizeof(*xrcd), GFP_KERNEL);
	if (!xrcd)
		return ERR_PTR(-ENOMEM);

	err = mlx5_cmd_xrcd_alloc(dev->mdev, &xrcd->xrcdn, 0);
	if (err) {
		kfree(xrcd);
		return ERR_PTR(-ENOMEM);
	}

	return &xrcd->ibxrcd;
}

int mlx5_ib_dealloc_xrcd(struct ib_xrcd *xrcd, struct ib_udata *udata)
{
	struct mlx5_ib_dev *dev = to_mdev(xrcd->device);
	u32 xrcdn = to_mxrcd(xrcd)->xrcdn;
	int err;

	err = mlx5_cmd_xrcd_dealloc(dev->mdev, xrcdn, 0);
	if (err)
		mlx5_ib_warn(dev, "failed to dealloc xrcdn 0x%x\n", xrcdn);

	kfree(xrcd);
	return 0;
}

static void mlx5_ib_wq_event(struct mlx5_core_qp *core_qp, int type)
{
	struct mlx5_ib_rwq *rwq = to_mibrwq(core_qp);
	struct mlx5_ib_dev *dev = to_mdev(rwq->ibwq.device);
	struct ib_event event;

	if (rwq->ibwq.event_handler) {
		event.device     = rwq->ibwq.device;
		event.element.wq = &rwq->ibwq;
		switch (type) {
		case MLX5_EVENT_TYPE_WQ_CATAS_ERROR:
			event.event = IB_EVENT_WQ_FATAL;
			break;
		default:
			mlx5_ib_warn(dev, "Unexpected event type %d on WQ %06x\n", type, core_qp->qpn);
			return;
		}

		rwq->ibwq.event_handler(&event, rwq->ibwq.wq_context);
	}
}

static int set_delay_drop(struct mlx5_ib_dev *dev)
{
	int err = 0;

	mutex_lock(&dev->delay_drop.lock);
	if (dev->delay_drop.activate)
		goto out;

	err = mlx5_core_set_delay_drop(dev->mdev, dev->delay_drop.timeout);
	if (err)
		goto out;

	dev->delay_drop.activate = true;
out:
	mutex_unlock(&dev->delay_drop.lock);

	if (!err)
		atomic_inc(&dev->delay_drop.rqs_cnt);
	return err;
}

static int  create_rq(struct mlx5_ib_rwq *rwq, struct ib_pd *pd,
		      struct ib_wq_init_attr *init_attr)
{
	struct mlx5_ib_dev *dev;
	int has_net_offloads;
	__be64 *rq_pas0;
	void *in;
	void *rqc;
	void *wq;
	int inlen;
	int err;

	dev = to_mdev(pd->device);

	inlen = MLX5_ST_SZ_BYTES(create_rq_in) + sizeof(u64) * rwq->rq_num_pas;
	in = kvzalloc(inlen, GFP_KERNEL);
	if (!in)
		return -ENOMEM;

	MLX5_SET(create_rq_in, in, uid, to_mpd(pd)->uid);
	rqc = MLX5_ADDR_OF(create_rq_in, in, ctx);
	MLX5_SET(rqc,  rqc, mem_rq_type,
		 MLX5_RQC_MEM_RQ_TYPE_MEMORY_RQ_INLINE);
	MLX5_SET(rqc, rqc, user_index, rwq->user_index);
	MLX5_SET(rqc,  rqc, cqn, to_mcq(init_attr->cq)->mcq.cqn);
	MLX5_SET(rqc,  rqc, state, MLX5_RQC_STATE_RST);
	MLX5_SET(rqc,  rqc, flush_in_error_en, 1);
	wq = MLX5_ADDR_OF(rqc, rqc, wq);
	MLX5_SET(wq, wq, wq_type,
		 rwq->create_flags & MLX5_IB_WQ_FLAGS_STRIDING_RQ ?
		 MLX5_WQ_TYPE_CYCLIC_STRIDING_RQ : MLX5_WQ_TYPE_CYCLIC);
	if (init_attr->create_flags & IB_WQ_FLAGS_PCI_WRITE_END_PADDING) {
		if (!MLX5_CAP_GEN(dev->mdev, end_pad)) {
			mlx5_ib_dbg(dev, "Scatter end padding is not supported\n");
			err = -EOPNOTSUPP;
			goto out;
		} else {
			MLX5_SET(wq, wq, end_padding_mode, MLX5_WQ_END_PAD_MODE_ALIGN);
		}
	}
	MLX5_SET(wq, wq, log_wq_stride, rwq->log_rq_stride);
	if (rwq->create_flags & MLX5_IB_WQ_FLAGS_STRIDING_RQ) {
		MLX5_SET(wq, wq, two_byte_shift_en, rwq->two_byte_shift_en);
		MLX5_SET(wq, wq, log_wqe_stride_size,
			 rwq->single_stride_log_num_of_bytes -
			 MLX5_MIN_SINGLE_STRIDE_LOG_NUM_BYTES);
		MLX5_SET(wq, wq, log_wqe_num_of_strides, rwq->log_num_strides -
			 MLX5_MIN_SINGLE_WQE_LOG_NUM_STRIDES);
	}
	MLX5_SET(wq, wq, log_wq_sz, rwq->log_rq_size);
	MLX5_SET(wq, wq, pd, to_mpd(pd)->pdn);
	MLX5_SET(wq, wq, page_offset, rwq->rq_page_offset);
	MLX5_SET(wq, wq, log_wq_pg_sz, rwq->log_page_size);
	MLX5_SET(wq, wq, wq_signature, rwq->wq_sig);
	MLX5_SET64(wq, wq, dbr_addr, rwq->db.dma);
	has_net_offloads = MLX5_CAP_GEN(dev->mdev, eth_net_offloads);
	if (init_attr->create_flags & IB_WQ_FLAGS_CVLAN_STRIPPING) {
		if (!(has_net_offloads && MLX5_CAP_ETH(dev->mdev, vlan_cap))) {
			mlx5_ib_dbg(dev, "VLAN offloads are not supported\n");
			err = -EOPNOTSUPP;
			goto out;
		}
	} else {
		MLX5_SET(rqc, rqc, vsd, 1);
	}
	if (init_attr->create_flags & IB_WQ_FLAGS_SCATTER_FCS) {
		if (!(has_net_offloads && MLX5_CAP_ETH(dev->mdev, scatter_fcs))) {
			mlx5_ib_dbg(dev, "Scatter FCS is not supported\n");
			err = -EOPNOTSUPP;
			goto out;
		}
		MLX5_SET(rqc, rqc, scatter_fcs, 1);
	}
	if (init_attr->create_flags & IB_WQ_FLAGS_DELAY_DROP) {
		if (!(dev->ib_dev.attrs.raw_packet_caps &
		      IB_RAW_PACKET_CAP_DELAY_DROP)) {
			mlx5_ib_dbg(dev, "Delay drop is not supported\n");
			err = -EOPNOTSUPP;
			goto out;
		}
		MLX5_SET(rqc, rqc, delay_drop_en, 1);
	}
	rq_pas0 = (__be64 *)MLX5_ADDR_OF(wq, wq, pas);
	mlx5_ib_populate_pas(dev, rwq->umem, rwq->page_shift, rq_pas0, 0);
	err = mlx5_core_create_rq_tracked(dev->mdev, in, inlen, &rwq->core_qp);
	if (!err && init_attr->create_flags & IB_WQ_FLAGS_DELAY_DROP) {
		err = set_delay_drop(dev);
		if (err) {
			mlx5_ib_warn(dev, "Failed to enable delay drop err=%d\n",
				     err);
			mlx5_core_destroy_rq_tracked(dev->mdev, &rwq->core_qp);
		} else {
			rwq->create_flags |= MLX5_IB_WQ_FLAGS_DELAY_DROP;
		}
	}
out:
	kvfree(in);
	return err;
}

static int set_user_rq_size(struct mlx5_ib_dev *dev,
			    struct ib_wq_init_attr *wq_init_attr,
			    struct mlx5_ib_create_wq *ucmd,
			    struct mlx5_ib_rwq *rwq)
{
	/* Sanity check RQ size before proceeding */
	if (wq_init_attr->max_wr > (1 << MLX5_CAP_GEN(dev->mdev, log_max_wq_sz)))
		return -EINVAL;

	if (!ucmd->rq_wqe_count)
		return -EINVAL;

	rwq->wqe_count = ucmd->rq_wqe_count;
	rwq->wqe_shift = ucmd->rq_wqe_shift;
	if (check_shl_overflow(rwq->wqe_count, rwq->wqe_shift, &rwq->buf_size))
		return -EINVAL;

	rwq->log_rq_stride = rwq->wqe_shift;
	rwq->log_rq_size = ilog2(rwq->wqe_count);
	return 0;
}

static int prepare_user_rq(struct ib_pd *pd,
			   struct ib_wq_init_attr *init_attr,
			   struct ib_udata *udata,
			   struct mlx5_ib_rwq *rwq)
{
	struct mlx5_ib_dev *dev = to_mdev(pd->device);
	struct mlx5_ib_create_wq ucmd = {};
	int err;
	size_t required_cmd_sz;

	required_cmd_sz = offsetof(typeof(ucmd), single_stride_log_num_of_bytes)
		+ sizeof(ucmd.single_stride_log_num_of_bytes);
	if (udata->inlen < required_cmd_sz) {
		mlx5_ib_dbg(dev, "invalid inlen\n");
		return -EINVAL;
	}

	if (udata->inlen > sizeof(ucmd) &&
	    !ib_is_udata_cleared(udata, sizeof(ucmd),
				 udata->inlen - sizeof(ucmd))) {
		mlx5_ib_dbg(dev, "inlen is not supported\n");
		return -EOPNOTSUPP;
	}

	if (ib_copy_from_udata(&ucmd, udata, min(sizeof(ucmd), udata->inlen))) {
		mlx5_ib_dbg(dev, "copy failed\n");
		return -EFAULT;
	}

	if (ucmd.comp_mask & (~MLX5_IB_CREATE_WQ_STRIDING_RQ)) {
		mlx5_ib_dbg(dev, "invalid comp mask\n");
		return -EOPNOTSUPP;
	} else if (ucmd.comp_mask & MLX5_IB_CREATE_WQ_STRIDING_RQ) {
		if (!MLX5_CAP_GEN(dev->mdev, striding_rq)) {
			mlx5_ib_dbg(dev, "Striding RQ is not supported\n");
			return -EOPNOTSUPP;
		}
		if ((ucmd.single_stride_log_num_of_bytes <
		    MLX5_MIN_SINGLE_STRIDE_LOG_NUM_BYTES) ||
		    (ucmd.single_stride_log_num_of_bytes >
		     MLX5_MAX_SINGLE_STRIDE_LOG_NUM_BYTES)) {
			mlx5_ib_dbg(dev, "Invalid log stride size (%u. Range is %u - %u)\n",
				    ucmd.single_stride_log_num_of_bytes,
				    MLX5_MIN_SINGLE_STRIDE_LOG_NUM_BYTES,
				    MLX5_MAX_SINGLE_STRIDE_LOG_NUM_BYTES);
			return -EINVAL;
		}
		if ((ucmd.single_wqe_log_num_of_strides >
		    MLX5_MAX_SINGLE_WQE_LOG_NUM_STRIDES) ||
		     (ucmd.single_wqe_log_num_of_strides <
			MLX5_MIN_SINGLE_WQE_LOG_NUM_STRIDES)) {
			mlx5_ib_dbg(dev, "Invalid log num strides (%u. Range is %u - %u)\n",
				    ucmd.single_wqe_log_num_of_strides,
				    MLX5_MIN_SINGLE_WQE_LOG_NUM_STRIDES,
				    MLX5_MAX_SINGLE_WQE_LOG_NUM_STRIDES);
			return -EINVAL;
		}
		rwq->single_stride_log_num_of_bytes =
			ucmd.single_stride_log_num_of_bytes;
		rwq->log_num_strides = ucmd.single_wqe_log_num_of_strides;
		rwq->two_byte_shift_en = !!ucmd.two_byte_shift_en;
		rwq->create_flags |= MLX5_IB_WQ_FLAGS_STRIDING_RQ;
	}

	err = set_user_rq_size(dev, init_attr, &ucmd, rwq);
	if (err) {
		mlx5_ib_dbg(dev, "err %d\n", err);
		return err;
	}

	err = create_user_rq(dev, pd, udata, rwq, &ucmd);
	if (err) {
		mlx5_ib_dbg(dev, "err %d\n", err);
		return err;
	}

	rwq->user_index = ucmd.user_index;
	return 0;
}

struct ib_wq *mlx5_ib_create_wq(struct ib_pd *pd,
				struct ib_wq_init_attr *init_attr,
				struct ib_udata *udata)
{
	struct mlx5_ib_dev *dev;
	struct mlx5_ib_rwq *rwq;
	struct mlx5_ib_create_wq_resp resp = {};
	size_t min_resp_len;
	int err;

	if (!udata)
		return ERR_PTR(-ENOSYS);

	min_resp_len = offsetof(typeof(resp), reserved) + sizeof(resp.reserved);
	if (udata->outlen && udata->outlen < min_resp_len)
		return ERR_PTR(-EINVAL);

	dev = to_mdev(pd->device);
	switch (init_attr->wq_type) {
	case IB_WQT_RQ:
		rwq = kzalloc(sizeof(*rwq), GFP_KERNEL);
		if (!rwq)
			return ERR_PTR(-ENOMEM);
		err = prepare_user_rq(pd, init_attr, udata, rwq);
		if (err)
			goto err;
		err = create_rq(rwq, pd, init_attr);
		if (err)
			goto err_user_rq;
		break;
	default:
		mlx5_ib_dbg(dev, "unsupported wq type %d\n",
			    init_attr->wq_type);
		return ERR_PTR(-EINVAL);
	}

	rwq->ibwq.wq_num = rwq->core_qp.qpn;
	rwq->ibwq.state = IB_WQS_RESET;
	if (udata->outlen) {
		resp.response_length = offsetof(typeof(resp), response_length) +
				sizeof(resp.response_length);
		err = ib_copy_to_udata(udata, &resp, resp.response_length);
		if (err)
			goto err_copy;
	}

	rwq->core_qp.event = mlx5_ib_wq_event;
	rwq->ibwq.event_handler = init_attr->event_handler;
	return &rwq->ibwq;

err_copy:
	mlx5_core_destroy_rq_tracked(dev->mdev, &rwq->core_qp);
err_user_rq:
	destroy_user_rq(dev, pd, rwq, udata);
err:
	kfree(rwq);
	return ERR_PTR(err);
}

void mlx5_ib_destroy_wq(struct ib_wq *wq, struct ib_udata *udata)
{
	struct mlx5_ib_dev *dev = to_mdev(wq->device);
	struct mlx5_ib_rwq *rwq = to_mrwq(wq);

	mlx5_core_destroy_rq_tracked(dev->mdev, &rwq->core_qp);
	destroy_user_rq(dev, wq->pd, rwq, udata);
	kfree(rwq);
}

struct ib_rwq_ind_table *mlx5_ib_create_rwq_ind_table(struct ib_device *device,
						      struct ib_rwq_ind_table_init_attr *init_attr,
						      struct ib_udata *udata)
{
	struct mlx5_ib_dev *dev = to_mdev(device);
	struct mlx5_ib_rwq_ind_table *rwq_ind_tbl;
	int sz = 1 << init_attr->log_ind_tbl_size;
	struct mlx5_ib_create_rwq_ind_tbl_resp resp = {};
	size_t min_resp_len;
	int inlen;
	int err;
	int i;
	u32 *in;
	void *rqtc;

	if (udata->inlen > 0 &&
	    !ib_is_udata_cleared(udata, 0,
				 udata->inlen))
		return ERR_PTR(-EOPNOTSUPP);

	if (init_attr->log_ind_tbl_size >
	    MLX5_CAP_GEN(dev->mdev, log_max_rqt_size)) {
		mlx5_ib_dbg(dev, "log_ind_tbl_size = %d is bigger than supported = %d\n",
			    init_attr->log_ind_tbl_size,
			    MLX5_CAP_GEN(dev->mdev, log_max_rqt_size));
		return ERR_PTR(-EINVAL);
	}

	min_resp_len = offsetof(typeof(resp), reserved) + sizeof(resp.reserved);
	if (udata->outlen && udata->outlen < min_resp_len)
		return ERR_PTR(-EINVAL);

	rwq_ind_tbl = kzalloc(sizeof(*rwq_ind_tbl), GFP_KERNEL);
	if (!rwq_ind_tbl)
		return ERR_PTR(-ENOMEM);

	inlen = MLX5_ST_SZ_BYTES(create_rqt_in) + sizeof(u32) * sz;
	in = kvzalloc(inlen, GFP_KERNEL);
	if (!in) {
		err = -ENOMEM;
		goto err;
	}

	rqtc = MLX5_ADDR_OF(create_rqt_in, in, rqt_context);

	MLX5_SET(rqtc, rqtc, rqt_actual_size, sz);
	MLX5_SET(rqtc, rqtc, rqt_max_size, sz);

	for (i = 0; i < sz; i++)
		MLX5_SET(rqtc, rqtc, rq_num[i], init_attr->ind_tbl[i]->wq_num);

	rwq_ind_tbl->uid = to_mpd(init_attr->ind_tbl[0]->pd)->uid;
	MLX5_SET(create_rqt_in, in, uid, rwq_ind_tbl->uid);

	err = mlx5_core_create_rqt(dev->mdev, in, inlen, &rwq_ind_tbl->rqtn);
	kvfree(in);

	if (err)
		goto err;

	rwq_ind_tbl->ib_rwq_ind_tbl.ind_tbl_num = rwq_ind_tbl->rqtn;
	if (udata->outlen) {
		resp.response_length = offsetof(typeof(resp), response_length) +
					sizeof(resp.response_length);
		err = ib_copy_to_udata(udata, &resp, resp.response_length);
		if (err)
			goto err_copy;
	}

	return &rwq_ind_tbl->ib_rwq_ind_tbl;

err_copy:
	mlx5_cmd_destroy_rqt(dev->mdev, rwq_ind_tbl->rqtn, rwq_ind_tbl->uid);
err:
	kfree(rwq_ind_tbl);
	return ERR_PTR(err);
}

int mlx5_ib_destroy_rwq_ind_table(struct ib_rwq_ind_table *ib_rwq_ind_tbl)
{
	struct mlx5_ib_rwq_ind_table *rwq_ind_tbl = to_mrwq_ind_table(ib_rwq_ind_tbl);
	struct mlx5_ib_dev *dev = to_mdev(ib_rwq_ind_tbl->device);

	mlx5_cmd_destroy_rqt(dev->mdev, rwq_ind_tbl->rqtn, rwq_ind_tbl->uid);

	kfree(rwq_ind_tbl);
	return 0;
}

int mlx5_ib_modify_wq(struct ib_wq *wq, struct ib_wq_attr *wq_attr,
		      u32 wq_attr_mask, struct ib_udata *udata)
{
	struct mlx5_ib_dev *dev = to_mdev(wq->device);
	struct mlx5_ib_rwq *rwq = to_mrwq(wq);
	struct mlx5_ib_modify_wq ucmd = {};
	size_t required_cmd_sz;
	int curr_wq_state;
	int wq_state;
	int inlen;
	int err;
	void *rqc;
	void *in;

	required_cmd_sz = offsetof(typeof(ucmd), reserved) + sizeof(ucmd.reserved);
	if (udata->inlen < required_cmd_sz)
		return -EINVAL;

	if (udata->inlen > sizeof(ucmd) &&
	    !ib_is_udata_cleared(udata, sizeof(ucmd),
				 udata->inlen - sizeof(ucmd)))
		return -EOPNOTSUPP;

	if (ib_copy_from_udata(&ucmd, udata, min(sizeof(ucmd), udata->inlen)))
		return -EFAULT;

	if (ucmd.comp_mask || ucmd.reserved)
		return -EOPNOTSUPP;

	inlen = MLX5_ST_SZ_BYTES(modify_rq_in);
	in = kvzalloc(inlen, GFP_KERNEL);
	if (!in)
		return -ENOMEM;

	rqc = MLX5_ADDR_OF(modify_rq_in, in, ctx);

	curr_wq_state = (wq_attr_mask & IB_WQ_CUR_STATE) ?
		wq_attr->curr_wq_state : wq->state;
	wq_state = (wq_attr_mask & IB_WQ_STATE) ?
		wq_attr->wq_state : curr_wq_state;
	if (curr_wq_state == IB_WQS_ERR)
		curr_wq_state = MLX5_RQC_STATE_ERR;
	if (wq_state == IB_WQS_ERR)
		wq_state = MLX5_RQC_STATE_ERR;
	MLX5_SET(modify_rq_in, in, rq_state, curr_wq_state);
	MLX5_SET(modify_rq_in, in, uid, to_mpd(wq->pd)->uid);
	MLX5_SET(rqc, rqc, state, wq_state);

	if (wq_attr_mask & IB_WQ_FLAGS) {
		if (wq_attr->flags_mask & IB_WQ_FLAGS_CVLAN_STRIPPING) {
			if (!(MLX5_CAP_GEN(dev->mdev, eth_net_offloads) &&
			      MLX5_CAP_ETH(dev->mdev, vlan_cap))) {
				mlx5_ib_dbg(dev, "VLAN offloads are not "
					    "supported\n");
				err = -EOPNOTSUPP;
				goto out;
			}
			MLX5_SET64(modify_rq_in, in, modify_bitmask,
				   MLX5_MODIFY_RQ_IN_MODIFY_BITMASK_VSD);
			MLX5_SET(rqc, rqc, vsd,
				 (wq_attr->flags & IB_WQ_FLAGS_CVLAN_STRIPPING) ? 0 : 1);
		}

		if (wq_attr->flags_mask & IB_WQ_FLAGS_PCI_WRITE_END_PADDING) {
			mlx5_ib_dbg(dev, "Modifying scatter end padding is not supported\n");
			err = -EOPNOTSUPP;
			goto out;
		}
	}

	if (curr_wq_state == IB_WQS_RESET && wq_state == IB_WQS_RDY) {
		if (MLX5_CAP_GEN(dev->mdev, modify_rq_counter_set_id)) {
			MLX5_SET64(modify_rq_in, in, modify_bitmask,
				   MLX5_MODIFY_RQ_IN_MODIFY_BITMASK_RQ_COUNTER_SET_ID);
			MLX5_SET(rqc, rqc, counter_set_id,
				 dev->port->cnts.set_id);
		} else
			dev_info_once(
				&dev->ib_dev.dev,
				"Receive WQ counters are not supported on current FW\n");
	}

	err = mlx5_core_modify_rq(dev->mdev, rwq->core_qp.qpn, in, inlen);
	if (!err)
		rwq->ibwq.state = (wq_state == MLX5_RQC_STATE_ERR) ? IB_WQS_ERR : wq_state;

out:
	kvfree(in);
	return err;
}

struct mlx5_ib_drain_cqe {
	struct ib_cqe cqe;
	struct completion done;
};

static void mlx5_ib_drain_qp_done(struct ib_cq *cq, struct ib_wc *wc)
{
	struct mlx5_ib_drain_cqe *cqe = container_of(wc->wr_cqe,
						     struct mlx5_ib_drain_cqe,
						     cqe);

	complete(&cqe->done);
}

/* This function returns only once the drained WR was completed */
static void handle_drain_completion(struct ib_cq *cq,
				    struct mlx5_ib_drain_cqe *sdrain,
				    struct mlx5_ib_dev *dev)
{
	struct mlx5_core_dev *mdev = dev->mdev;

	if (cq->poll_ctx == IB_POLL_DIRECT) {
		while (wait_for_completion_timeout(&sdrain->done, HZ / 10) <= 0)
			ib_process_cq_direct(cq, -1);
		return;
	}

	if (mdev->state == MLX5_DEVICE_STATE_INTERNAL_ERROR) {
		struct mlx5_ib_cq *mcq = to_mcq(cq);
		bool triggered = false;
		unsigned long flags;

		spin_lock_irqsave(&dev->reset_flow_resource_lock, flags);
		/* Make sure that the CQ handler won't run if wasn't run yet */
		if (!mcq->mcq.reset_notify_added)
			mcq->mcq.reset_notify_added = 1;
		else
			triggered = true;
		spin_unlock_irqrestore(&dev->reset_flow_resource_lock, flags);

		if (triggered) {
			/* Wait for any scheduled/running task to be ended */
			switch (cq->poll_ctx) {
			case IB_POLL_SOFTIRQ:
				irq_poll_disable(&cq->iop);
				irq_poll_enable(&cq->iop);
				break;
			case IB_POLL_WORKQUEUE:
				cancel_work_sync(&cq->work);
				break;
			default:
				WARN_ON_ONCE(1);
			}
		}

		/* Run the CQ handler - this makes sure that the drain WR will
		 * be processed if wasn't processed yet.
		 */
		mcq->mcq.comp(&mcq->mcq, NULL);
	}

	wait_for_completion(&sdrain->done);
}

void mlx5_ib_drain_sq(struct ib_qp *qp)
{
	struct ib_cq *cq = qp->send_cq;
	struct ib_qp_attr attr = { .qp_state = IB_QPS_ERR };
	struct mlx5_ib_drain_cqe sdrain;
	const struct ib_send_wr *bad_swr;
	struct ib_rdma_wr swr = {
		.wr = {
			.next = NULL,
			{ .wr_cqe	= &sdrain.cqe, },
			.opcode	= IB_WR_RDMA_WRITE,
		},
	};
	int ret;
	struct mlx5_ib_dev *dev = to_mdev(qp->device);
	struct mlx5_core_dev *mdev = dev->mdev;

	ret = ib_modify_qp(qp, &attr, IB_QP_STATE);
	if (ret && mdev->state != MLX5_DEVICE_STATE_INTERNAL_ERROR) {
		WARN_ONCE(ret, "failed to drain send queue: %d\n", ret);
		return;
	}

	sdrain.cqe.done = mlx5_ib_drain_qp_done;
	init_completion(&sdrain.done);

	ret = _mlx5_ib_post_send(qp, &swr.wr, &bad_swr, true);
	if (ret) {
		WARN_ONCE(ret, "failed to drain send queue: %d\n", ret);
		return;
	}

	handle_drain_completion(cq, &sdrain, dev);
}

void mlx5_ib_drain_rq(struct ib_qp *qp)
{
	struct ib_cq *cq = qp->recv_cq;
	struct ib_qp_attr attr = { .qp_state = IB_QPS_ERR };
	struct mlx5_ib_drain_cqe rdrain;
	struct ib_recv_wr rwr = {};
	const struct ib_recv_wr *bad_rwr;
	int ret;
	struct mlx5_ib_dev *dev = to_mdev(qp->device);
	struct mlx5_core_dev *mdev = dev->mdev;

	ret = ib_modify_qp(qp, &attr, IB_QP_STATE);
	if (ret && mdev->state != MLX5_DEVICE_STATE_INTERNAL_ERROR) {
		WARN_ONCE(ret, "failed to drain recv queue: %d\n", ret);
		return;
	}

	rwr.wr_cqe = &rdrain.cqe;
	rdrain.cqe.done = mlx5_ib_drain_qp_done;
	init_completion(&rdrain.done);

	ret = _mlx5_ib_post_recv(qp, &rwr, &bad_rwr, true);
	if (ret) {
		WARN_ONCE(ret, "failed to drain recv queue: %d\n", ret);
		return;
	}

	handle_drain_completion(cq, &rdrain, dev);
}

/**
 * Bind a qp to a counter. If @counter is NULL then bind the qp to
 * the default counter
 */
int mlx5_ib_qp_set_counter(struct ib_qp *qp, struct rdma_counter *counter)
{
	struct mlx5_ib_qp *mqp = to_mqp(qp);
	int err = 0;

	mutex_lock(&mqp->mutex);
	if (mqp->state == IB_QPS_RESET) {
		qp->counter = counter;
		goto out;
	}

	if (mqp->state == IB_QPS_RTS) {
		err = __mlx5_ib_qp_set_counter(qp, counter);
		if (!err)
			qp->counter = counter;

		goto out;
	}

	mqp->counter_pending = 1;
	qp->counter = counter;

out:
	mutex_unlock(&mqp->mutex);
	return err;
}<|MERGE_RESOLUTION|>--- conflicted
+++ resolved
@@ -4206,11 +4206,7 @@
 }
 
 static void set_reg_umr_seg(struct mlx5_wqe_umr_ctrl_seg *umr,
-<<<<<<< HEAD
-			    struct mlx5_ib_mr *mr, u8 flags)
-=======
 			    struct mlx5_ib_mr *mr, u8 flags, bool atomic)
->>>>>>> bb831786
 {
 	int size = (mr->ndescs + mr->meta_ndescs) * mr->desc_size;
 
@@ -4609,7 +4605,6 @@
 	int wqe_size;
 	struct mlx5_ib_mr *mr = to_mmr(sig_mr);
 	struct mlx5_ib_mr *pi_mr = mr->pi_mr;
-<<<<<<< HEAD
 
 	data_len = pi_mr->data_length;
 	data_key = pi_mr->ibmr.lkey;
@@ -4621,19 +4616,6 @@
 		prot = true;
 	}
 
-=======
-
-	data_len = pi_mr->data_length;
-	data_key = pi_mr->ibmr.lkey;
-	data_va = pi_mr->data_iova;
-	if (pi_mr->meta_ndescs) {
-		prot_len = pi_mr->meta_length;
-		prot_key = pi_mr->ibmr.lkey;
-		prot_va = pi_mr->pi_iova;
-		prot = true;
-	}
-
->>>>>>> bb831786
 	if (!prot || (data_key == prot_key && data_va == prot_va &&
 		      data_len == prot_len)) {
 		/**
@@ -4831,11 +4813,6 @@
 {
 	struct mlx5_ib_mr *mr = to_mmr(wr->mr);
 	struct mlx5_ib_pd *pd = to_mpd(qp->ibqp.pd);
-<<<<<<< HEAD
-	int mr_list_size = (mr->ndescs + mr->meta_ndescs) * mr->desc_size;
-	bool umr_inline = mr_list_size <= MLX5_IB_SQ_UMR_INLINE_THRESHOLD;
-	u8 flags = 0;
-=======
 	struct mlx5_ib_dev *dev = to_mdev(pd->ibpd.device);
 	int mr_list_size = (mr->ndescs + mr->meta_ndescs) * mr->desc_size;
 	bool umr_inline = mr_list_size <= MLX5_IB_SQ_UMR_INLINE_THRESHOLD;
@@ -4851,7 +4828,6 @@
 				     "atomic access");
 		return -EINVAL;
 	}
->>>>>>> bb831786
 
 	if (unlikely(wr->wr.send_flags & IB_SEND_INLINE)) {
 		mlx5_ib_warn(to_mdev(qp->ibqp.device),
@@ -4864,11 +4840,7 @@
 	if (umr_inline)
 		flags |= MLX5_UMR_INLINE;
 
-<<<<<<< HEAD
-	set_reg_umr_seg(*seg, mr, flags);
-=======
 	set_reg_umr_seg(*seg, mr, flags, atomic);
->>>>>>> bb831786
 	*seg += sizeof(struct mlx5_wqe_umr_ctrl_seg);
 	*size += sizeof(struct mlx5_wqe_umr_ctrl_seg) / 16;
 	handle_post_send_edge(&qp->sq, seg, *size, cur_edge);
